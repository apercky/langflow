--- conflicted
+++ resolved
@@ -5,17 +5,6 @@
 
 # Chains
 
-<<<<<<< HEAD
-<Admonition type="caution" icon="🚧" title="ZONE UNDER CONSTRUCTION">
-  <p>
-    Thank you for your patience while we enhance our documentation. It may have
-    some imperfections. Share your feedback or report issues to help us improve!
-    🛠️📝
-  </p>
-</Admonition>
-
-=======
->>>>>>> 4f2e582c
 Chains, in the context of language models, refer to a series of calls made to a language model. This approach allows for using the output of one call as the input for another. Different chain types facilitate varying complexity levels, making them useful for creating pipelines and executing specific scenarios.
 
 ---
