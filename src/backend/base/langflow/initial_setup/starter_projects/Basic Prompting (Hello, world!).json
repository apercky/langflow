--- conflicted
+++ resolved
@@ -1,5 +1,4 @@
 {
-<<<<<<< HEAD
     "id": "c091a57f-43a7-4a5e-b352-035ae8d8379c",
     "data": {
         "nodes": [
@@ -9,332 +8,6 @@
                 "position": {
                     "x": 53.588791333410654,
                     "y": -107.07318910019967
-=======
-  "id": "c091a57f-43a7-4a5e-b352-035ae8d8379c",
-  "data": {
-    "nodes": [
-      {
-        "id": "Prompt-uxBqP",
-        "type": "genericNode",
-        "position": {
-          "x": 53.588791333410654,
-          "y": -107.07318910019967
-        },
-        "data": {
-          "type": "Prompt",
-          "node": {
-            "template": {
-              "code": {
-                "type": "code",
-                "required": true,
-                "placeholder": "",
-                "list": false,
-                "show": true,
-                "multiline": true,
-                "value": "from langchain_core.prompts import PromptTemplate\n\nfrom langflow.custom import CustomComponent\nfrom langflow.field_typing import Prompt, TemplateField, Text\n\n\nclass PromptComponent(CustomComponent):\n    display_name: str = \"Prompt\"\n    description: str = \"Create a prompt template with dynamic variables.\"\n    icon = \"prompts\"\n\n    def build_config(self):\n        return {\n            \"template\": TemplateField(display_name=\"Template\"),\n            \"code\": TemplateField(advanced=True),\n        }\n\n    def build(\n        self,\n        template: Prompt,\n        **kwargs,\n    ) -> Text:\n        from langflow.base.prompts.utils import dict_values_to_string\n\n        prompt_template = PromptTemplate.from_template(Text(template))\n        kwargs = dict_values_to_string(kwargs)\n        kwargs = {k: \"\\n\".join(v) if isinstance(v, list) else v for k, v in kwargs.items()}\n        try:\n            formated_prompt = prompt_template.format(**kwargs)\n        except Exception as exc:\n            raise ValueError(f\"Error formatting prompt: {exc}\") from exc\n        self.status = f'Prompt:\\n\"{formated_prompt}\"'\n        return formated_prompt\n",
-                "fileTypes": [],
-                "file_path": "",
-                "password": false,
-                "name": "code",
-                "advanced": true,
-                "dynamic": true,
-                "info": "",
-                "load_from_db": false,
-                "title_case": false
-              },
-              "template": {
-                "type": "prompt",
-                "required": false,
-                "placeholder": "",
-                "list": false,
-                "show": true,
-                "multiline": false,
-                "value": "Answer the user as if you were a pirate.\n\nUser: {user_input}\n\nAnswer: ",
-                "fileTypes": [],
-                "file_path": "",
-                "password": false,
-                "name": "template",
-                "display_name": "Template",
-                "advanced": false,
-                "input_types": ["Text"],
-                "dynamic": false,
-                "info": "",
-                "load_from_db": false,
-                "title_case": false
-              },
-              "_type": "CustomComponent",
-              "user_input": {
-                "field_type": "str",
-                "required": false,
-                "placeholder": "",
-                "list": false,
-                "show": true,
-                "multiline": true,
-                "value": "",
-                "fileTypes": [],
-                "file_path": "",
-                "password": false,
-                "name": "user_input",
-                "display_name": "user_input",
-                "advanced": false,
-                "input_types": [
-                  "Document",
-                  "BaseOutputParser",
-                  "Record",
-                  "Text"
-                ],
-                "dynamic": false,
-                "info": "",
-                "load_from_db": false,
-                "title_case": false,
-                "type": "str"
-              }
-            },
-            "description": "Create a prompt template with dynamic variables.",
-            "icon": "prompts",
-            "is_input": null,
-            "is_output": null,
-            "is_composition": null,
-            "base_classes": ["object", "str", "Text"],
-            "name": "",
-            "display_name": "Prompt",
-            "documentation": "",
-            "custom_fields": {
-              "template": ["user_input"]
-            },
-            "output_types": ["Text"],
-            "full_path": null,
-            "field_formatters": {},
-            "frozen": false,
-            "field_order": [],
-            "beta": false,
-            "error": null
-          },
-          "id": "Prompt-uxBqP",
-          "description": "Create a prompt template with dynamic variables.",
-          "display_name": "Prompt"
-        },
-        "selected": true,
-        "width": 384,
-        "height": 383,
-        "dragging": false,
-        "positionAbsolute": {
-          "x": 53.588791333410654,
-          "y": -107.07318910019967
-        }
-      },
-      {
-        "id": "OpenAIModel-k39HS",
-        "type": "genericNode",
-        "position": {
-          "x": 634.8148772766217,
-          "y": 27.035057029045305
-        },
-        "data": {
-          "type": "OpenAIModel",
-          "node": {
-            "template": {
-              "input_value": {
-                "type": "str",
-                "required": true,
-                "placeholder": "",
-                "list": false,
-                "show": true,
-                "multiline": false,
-                "fileTypes": [],
-                "file_path": "",
-                "password": false,
-                "name": "input_value",
-                "display_name": "Input",
-                "advanced": false,
-                "dynamic": false,
-                "info": "",
-                "load_from_db": false,
-                "title_case": false,
-                "input_types": ["Text"]
-              },
-              "code": {
-                "type": "code",
-                "required": true,
-                "placeholder": "",
-                "list": false,
-                "show": true,
-                "multiline": true,
-                "value": "from typing import Optional\n\nfrom langchain_openai import ChatOpenAI\nfrom pydantic.v1 import SecretStr\n\nfrom langflow.base.constants import STREAM_INFO_TEXT\nfrom langflow.base.models.model import LCModelComponent\nfrom langflow.base.models.openai_constants import MODEL_NAMES\nfrom langflow.field_typing import NestedDict, Text\n\n\nclass OpenAIModelComponent(LCModelComponent):\n    display_name = \"OpenAI\"\n    description = \"Generates text using OpenAI LLMs.\"\n    icon = \"OpenAI\"\n\n    field_order = [\n        \"max_tokens\",\n        \"model_kwargs\",\n        \"model_name\",\n        \"openai_api_base\",\n        \"openai_api_key\",\n        \"temperature\",\n        \"input_value\",\n        \"system_message\",\n        \"stream\",\n    ]\n\n    def build_config(self):\n        return {\n            \"input_value\": {\"display_name\": \"Input\"},\n            \"max_tokens\": {\n                \"display_name\": \"Max Tokens\",\n                \"advanced\": True,\n                \"info\": \"The maximum number of tokens to generate. Set to 0 for unlimited tokens.\",\n            },\n            \"model_kwargs\": {\n                \"display_name\": \"Model Kwargs\",\n                \"advanced\": True,\n            },\n            \"model_name\": {\n                \"display_name\": \"Model Name\",\n                \"advanced\": False,\n                \"options\": MODEL_NAMES,\n            },\n            \"openai_api_base\": {\n                \"display_name\": \"OpenAI API Base\",\n                \"advanced\": True,\n                \"info\": (\n                    \"The base URL of the OpenAI API. Defaults to https://api.openai.com/v1.\\n\\n\"\n                    \"You can change this to use other APIs like JinaChat, LocalAI and Prem.\"\n                ),\n            },\n            \"openai_api_key\": {\n                \"display_name\": \"OpenAI API Key\",\n                \"info\": \"The OpenAI API Key to use for the OpenAI model.\",\n                \"advanced\": False,\n                \"password\": True,\n            },\n            \"temperature\": {\n                \"display_name\": \"Temperature\",\n                \"advanced\": False,\n                \"value\": 0.1,\n            },\n            \"stream\": {\n                \"display_name\": \"Stream\",\n                \"info\": STREAM_INFO_TEXT,\n                \"advanced\": True,\n            },\n            \"system_message\": {\n                \"display_name\": \"System Message\",\n                \"info\": \"System message to pass to the model.\",\n                \"advanced\": True,\n            },\n        }\n\n    def build(\n        self,\n        input_value: Text,\n        openai_api_key: str,\n        temperature: float = 0.1,\n        model_name: str = \"gpt-4o\",\n        max_tokens: Optional[int] = 256,\n        model_kwargs: NestedDict = {},\n        openai_api_base: Optional[str] = None,\n        stream: bool = False,\n        system_message: Optional[str] = None,\n    ) -> Text:\n        if not openai_api_base:\n            openai_api_base = \"https://api.openai.com/v1\"\n        if openai_api_key:\n            api_key = SecretStr(openai_api_key)\n        else:\n            api_key = None\n\n        output = ChatOpenAI(\n            max_tokens=max_tokens or None,\n            model_kwargs=model_kwargs,\n            model=model_name,\n            base_url=openai_api_base,\n            api_key=api_key,\n            temperature=temperature,\n        )\n\n        return self.get_chat_result(output, stream, input_value, system_message)\n",
-                "fileTypes": [],
-                "file_path": "",
-                "password": false,
-                "name": "code",
-                "advanced": true,
-                "dynamic": true,
-                "info": "",
-                "load_from_db": false,
-                "title_case": false
-              },
-              "max_tokens": {
-                "type": "int",
-                "required": false,
-                "placeholder": "",
-                "list": false,
-                "show": true,
-                "multiline": false,
-                "value": 256,
-                "fileTypes": [],
-                "file_path": "",
-                "password": false,
-                "name": "max_tokens",
-                "display_name": "Max Tokens",
-                "advanced": true,
-                "dynamic": false,
-                "info": "The maximum number of tokens to generate. Set to 0 for unlimited tokens.",
-                "load_from_db": false,
-                "title_case": false
-              },
-              "model_kwargs": {
-                "type": "NestedDict",
-                "required": false,
-                "placeholder": "",
-                "list": false,
-                "show": true,
-                "multiline": false,
-                "value": {},
-                "fileTypes": [],
-                "file_path": "",
-                "password": false,
-                "name": "model_kwargs",
-                "display_name": "Model Kwargs",
-                "advanced": true,
-                "dynamic": false,
-                "info": "",
-                "load_from_db": false,
-                "title_case": false
-              },
-              "model_name": {
-                "type": "str",
-                "required": false,
-                "placeholder": "",
-                "list": true,
-                "show": true,
-                "multiline": false,
-                "value": "gpt-3.5-turbo",
-                "fileTypes": [],
-                "file_path": "",
-                "password": false,
-                "options": [
-                  "gpt-4o",
-                  "gpt-4-turbo",
-                  "gpt-4-turbo-preview",
-                  "gpt-3.5-turbo",
-                  "gpt-3.5-turbo-0125"
-                ],
-                "name": "model_name",
-                "display_name": "Model Name",
-                "advanced": false,
-                "dynamic": false,
-                "info": "",
-                "load_from_db": false,
-                "title_case": false,
-                "input_types": ["Text"]
-              },
-              "openai_api_base": {
-                "type": "str",
-                "required": false,
-                "placeholder": "",
-                "list": false,
-                "show": true,
-                "multiline": false,
-                "fileTypes": [],
-                "file_path": "",
-                "password": false,
-                "name": "openai_api_base",
-                "display_name": "OpenAI API Base",
-                "advanced": true,
-                "dynamic": false,
-                "info": "The base URL of the OpenAI API. Defaults to https://api.openai.com/v1.\n\nYou can change this to use other APIs like JinaChat, LocalAI and Prem.",
-                "load_from_db": false,
-                "title_case": false,
-                "input_types": ["Text"]
-              },
-              "openai_api_key": {
-                "type": "str",
-                "required": true,
-                "placeholder": "",
-                "list": false,
-                "show": true,
-                "multiline": false,
-                "fileTypes": [],
-                "file_path": "",
-                "password": true,
-                "name": "openai_api_key",
-                "display_name": "OpenAI API Key",
-                "advanced": false,
-                "dynamic": false,
-                "info": "The OpenAI API Key to use for the OpenAI model.",
-                "load_from_db": true,
-                "title_case": false,
-                "input_types": ["Text"],
-                "value": "OPENAI_API_KEY"
-              },
-              "stream": {
-                "type": "bool",
-                "required": false,
-                "placeholder": "",
-                "list": false,
-                "show": true,
-                "multiline": false,
-                "value": true,
-                "fileTypes": [],
-                "file_path": "",
-                "password": false,
-                "name": "stream",
-                "display_name": "Stream",
-                "advanced": true,
-                "dynamic": false,
-                "info": "Stream the response from the model. Streaming works only in Chat.",
-                "load_from_db": false,
-                "title_case": false
-              },
-              "system_message": {
-                "type": "str",
-                "required": false,
-                "placeholder": "",
-                "list": false,
-                "show": true,
-                "multiline": false,
-                "fileTypes": [],
-                "file_path": "",
-                "password": false,
-                "name": "system_message",
-                "display_name": "System Message",
-                "advanced": true,
-                "dynamic": false,
-                "info": "System message to pass to the model.",
-                "load_from_db": false,
-                "title_case": false,
-                "input_types": ["Text"]
-              },
-              "temperature": {
-                "type": "float",
-                "required": false,
-                "placeholder": "",
-                "list": false,
-                "show": true,
-                "multiline": false,
-                "value": 0.1,
-                "fileTypes": [],
-                "file_path": "",
-                "password": false,
-                "name": "temperature",
-                "display_name": "Temperature",
-                "advanced": false,
-                "dynamic": false,
-                "info": "",
-                "rangeSpec": {
-                  "step_type": "float",
-                  "min": -1,
-                  "max": 1,
-                  "step": 0.1
->>>>>>> eca5cedf
                 },
                 "data": {
                     "type": "Prompt",
@@ -347,7 +20,7 @@
                                 "list": false,
                                 "show": true,
                                 "multiline": true,
-                                "value": "from langchain_core.prompts import PromptTemplate\n\nfrom langflow.field_typing import Prompt, TemplateField, Text\nfrom langflow.interface.custom.custom_component import CustomComponent\n\n\nclass PromptComponent(CustomComponent):\n    display_name: str = \"Prompt\"\n    description: str = \"Create a prompt template with dynamic variables.\"\n    icon = \"prompts\"\n\n    def build_config(self):\n        return {\n            \"template\": TemplateField(display_name=\"Template\"),\n            \"code\": TemplateField(advanced=True),\n        }\n\n    def build(\n        self,\n        template: Prompt,\n        **kwargs,\n    ) -> Text:\n        from langflow.base.prompts.utils import dict_values_to_string\n\n        prompt_template = PromptTemplate.from_template(Text(template))\n        kwargs = dict_values_to_string(kwargs)\n        kwargs = {k: \"\\n\".join(v) if isinstance(v, list) else v for k, v in kwargs.items()}\n        try:\n            formated_prompt = prompt_template.format(**kwargs)\n        except Exception as exc:\n            raise ValueError(f\"Error formatting prompt: {exc}\") from exc\n        self.status = f'Prompt:\\n\"{formated_prompt}\"'\n        return formated_prompt\n",
+                                "value": "from langchain_core.prompts import PromptTemplate\n\nfrom langflow.custom import CustomComponent\nfrom langflow.field_typing import Prompt, TemplateField, Text\n\n\nclass PromptComponent(CustomComponent):\n    display_name: str = \"Prompt\"\n    description: str = \"Create a prompt template with dynamic variables.\"\n    icon = \"prompts\"\n\n    def build_config(self):\n        return {\n            \"template\": TemplateField(display_name=\"Template\"),\n            \"code\": TemplateField(advanced=True),\n        }\n\n    def build(\n        self,\n        template: Prompt,\n        **kwargs,\n    ) -> Text:\n        from langflow.base.prompts.utils import dict_values_to_string\n\n        prompt_template = PromptTemplate.from_template(Text(template))\n        kwargs = dict_values_to_string(kwargs)\n        kwargs = {k: \"\\n\".join(v) if isinstance(v, list) else v for k, v in kwargs.items()}\n        try:\n            formated_prompt = prompt_template.format(**kwargs)\n        except Exception as exc:\n            raise ValueError(f\"Error formatting prompt: {exc}\") from exc\n        self.status = f'Prompt:\\n\"{formated_prompt}\"'\n        return formated_prompt\n",
                                 "fileTypes": [],
                                 "file_path": "",
                                 "password": false,
@@ -488,7 +161,7 @@
                                 "list": false,
                                 "show": true,
                                 "multiline": true,
-                                "value": "from typing import Optional\n\nfrom langchain_openai import ChatOpenAI\nfrom pydantic.v1 import SecretStr\n\nfrom langflow.base.constants import STREAM_INFO_TEXT\nfrom langflow.base.models.model import LCModelComponent\nfrom langflow.base.models.openai_constants import MODEL_NAMES\nfrom langflow.field_typing import NestedDict, Text\n\n\nclass OpenAIModelComponent(LCModelComponent):\n    display_name = \"OpenAI\"\n    description = \"Generates text using OpenAI LLMs.\"\n    icon = \"OpenAI\"\n\n    field_order = [\n        \"max_tokens\",\n        \"model_kwargs\",\n        \"model_name\",\n        \"openai_api_base\",\n        \"openai_api_key\",\n        \"temperature\",\n        \"input_value\",\n        \"system_message\",\n        \"stream\",\n    ]\n\n    def build_config(self):\n        return {\n            \"input_value\": {\"display_name\": \"Input\"},\n            \"max_tokens\": {\n                \"display_name\": \"Max Tokens\",\n                \"advanced\": True,\n            },\n            \"model_kwargs\": {\n                \"display_name\": \"Model Kwargs\",\n                \"advanced\": True,\n            },\n            \"model_name\": {\n                \"display_name\": \"Model Name\",\n                \"advanced\": False,\n                \"options\": MODEL_NAMES,\n            },\n            \"openai_api_base\": {\n                \"display_name\": \"OpenAI API Base\",\n                \"advanced\": True,\n                \"info\": (\n                    \"The base URL of the OpenAI API. Defaults to https://api.openai.com/v1.\\n\\n\"\n                    \"You can change this to use other APIs like JinaChat, LocalAI and Prem.\"\n                ),\n            },\n            \"openai_api_key\": {\n                \"display_name\": \"OpenAI API Key\",\n                \"info\": \"The OpenAI API Key to use for the OpenAI model.\",\n                \"advanced\": False,\n                \"password\": True,\n            },\n            \"temperature\": {\n                \"display_name\": \"Temperature\",\n                \"advanced\": False,\n                \"value\": 0.1,\n            },\n            \"stream\": {\n                \"display_name\": \"Stream\",\n                \"info\": STREAM_INFO_TEXT,\n                \"advanced\": True,\n            },\n            \"system_message\": {\n                \"display_name\": \"System Message\",\n                \"info\": \"System message to pass to the model.\",\n                \"advanced\": True,\n            },\n        }\n\n    def build(\n        self,\n        input_value: Text,\n        openai_api_key: str,\n        temperature: float,\n        model_name: str = \"gpt-4o\",\n        max_tokens: Optional[int] = 256,\n        model_kwargs: NestedDict = {},\n        openai_api_base: Optional[str] = None,\n        stream: bool = False,\n        system_message: Optional[str] = None,\n    ) -> Text:\n        if not openai_api_base:\n            openai_api_base = \"https://api.openai.com/v1\"\n        if openai_api_key:\n            api_key = SecretStr(openai_api_key)\n        else:\n            api_key = None\n\n        output = ChatOpenAI(\n            max_tokens=max_tokens,\n            model_kwargs=model_kwargs,\n            model=model_name,\n            base_url=openai_api_base,\n            api_key=api_key,\n            temperature=temperature,\n        )\n\n        return self.get_chat_result(output, stream, input_value, system_message)\n",
+                                "value": "from typing import Optional\n\nfrom langchain_openai import ChatOpenAI\nfrom pydantic.v1 import SecretStr\n\nfrom langflow.base.constants import STREAM_INFO_TEXT\nfrom langflow.base.models.model import LCModelComponent\nfrom langflow.base.models.openai_constants import MODEL_NAMES\nfrom langflow.field_typing import NestedDict, Text\n\n\nclass OpenAIModelComponent(LCModelComponent):\n    display_name = \"OpenAI\"\n    description = \"Generates text using OpenAI LLMs.\"\n    icon = \"OpenAI\"\n\n    field_order = [\n        \"max_tokens\",\n        \"model_kwargs\",\n        \"model_name\",\n        \"openai_api_base\",\n        \"openai_api_key\",\n        \"temperature\",\n        \"input_value\",\n        \"system_message\",\n        \"stream\",\n    ]\n\n    def build_config(self):\n        return {\n            \"input_value\": {\"display_name\": \"Input\"},\n            \"max_tokens\": {\n                \"display_name\": \"Max Tokens\",\n                \"advanced\": True,\n                \"info\": \"The maximum number of tokens to generate. Set to 0 for unlimited tokens.\",\n            },\n            \"model_kwargs\": {\n                \"display_name\": \"Model Kwargs\",\n                \"advanced\": True,\n            },\n            \"model_name\": {\n                \"display_name\": \"Model Name\",\n                \"advanced\": False,\n                \"options\": MODEL_NAMES,\n            },\n            \"openai_api_base\": {\n                \"display_name\": \"OpenAI API Base\",\n                \"advanced\": True,\n                \"info\": (\n                    \"The base URL of the OpenAI API. Defaults to https://api.openai.com/v1.\\n\\n\"\n                    \"You can change this to use other APIs like JinaChat, LocalAI and Prem.\"\n                ),\n            },\n            \"openai_api_key\": {\n                \"display_name\": \"OpenAI API Key\",\n                \"info\": \"The OpenAI API Key to use for the OpenAI model.\",\n                \"advanced\": False,\n                \"password\": True,\n            },\n            \"temperature\": {\n                \"display_name\": \"Temperature\",\n                \"advanced\": False,\n                \"value\": 0.1,\n            },\n            \"stream\": {\n                \"display_name\": \"Stream\",\n                \"info\": STREAM_INFO_TEXT,\n                \"advanced\": True,\n            },\n            \"system_message\": {\n                \"display_name\": \"System Message\",\n                \"info\": \"System message to pass to the model.\",\n                \"advanced\": True,\n            },\n        }\n\n    def build(\n        self,\n        input_value: Text,\n        openai_api_key: str,\n        temperature: float = 0.1,\n        model_name: str = \"gpt-4o\",\n        max_tokens: Optional[int] = 256,\n        model_kwargs: NestedDict = {},\n        openai_api_base: Optional[str] = None,\n        stream: bool = False,\n        system_message: Optional[str] = None,\n    ) -> Text:\n        if not openai_api_base:\n            openai_api_base = \"https://api.openai.com/v1\"\n        if openai_api_key:\n            api_key = SecretStr(openai_api_key)\n        else:\n            api_key = None\n\n        output = ChatOpenAI(\n            max_tokens=max_tokens or None,\n            model_kwargs=model_kwargs,\n            model=model_name,\n            base_url=openai_api_base,\n            api_key=api_key,\n            temperature=temperature,\n        )\n\n        return self.get_chat_result(output, stream, input_value, system_message)\n",
                                 "fileTypes": [],
                                 "file_path": "",
                                 "password": false,
@@ -514,7 +187,7 @@
                                 "display_name": "Max Tokens",
                                 "advanced": true,
                                 "dynamic": false,
-                                "info": "",
+                                "info": "The maximum number of tokens to generate. Set to 0 for unlimited tokens.",
                                 "load_from_db": false,
                                 "title_case": false
                             },
@@ -607,7 +280,7 @@
                                 "input_types": [
                                     "Text"
                                 ],
-                                "value": ""
+                                "value": "OPENAI_API_KEY"
                             },
                             "stream": {
                                 "type": "bool",
@@ -651,7 +324,7 @@
                             },
                             "temperature": {
                                 "type": "float",
-                                "required": true,
+                                "required": false,
                                 "placeholder": "",
                                 "list": false,
                                 "show": true,
@@ -671,543 +344,878 @@
                                     "max": 1,
                                     "step": 0.1
                                 },
-                                "load_from_db": false,
-                                "title_case": false
-                            },
-                            "_type": "CustomComponent"
-                        },
-                        "description": "Generates text using OpenAI LLMs.",
-                        "icon": "OpenAI",
-                        "base_classes": [
-                            "object",
-                            "Text",
-                            "str"
+                                "data": {
+                                    "type": "Prompt",
+                                    "node": {
+                                        "template": {
+                                            "code": {
+                                                "type": "code",
+                                                "required": true,
+                                                "placeholder": "",
+                                                "list": false,
+                                                "show": true,
+                                                "multiline": true,
+                                                "value": "from langchain_core.prompts import PromptTemplate\n\nfrom langflow.field_typing import Prompt, TemplateField, Text\nfrom langflow.interface.custom.custom_component import CustomComponent\n\n\nclass PromptComponent(CustomComponent):\n    display_name: str = \"Prompt\"\n    description: str = \"Create a prompt template with dynamic variables.\"\n    icon = \"prompts\"\n\n    def build_config(self):\n        return {\n            \"template\": TemplateField(display_name=\"Template\"),\n            \"code\": TemplateField(advanced=True),\n        }\n\n    def build(\n        self,\n        template: Prompt,\n        **kwargs,\n    ) -> Text:\n        from langflow.base.prompts.utils import dict_values_to_string\n\n        prompt_template = PromptTemplate.from_template(Text(template))\n        kwargs = dict_values_to_string(kwargs)\n        kwargs = {k: \"\\n\".join(v) if isinstance(v, list) else v for k, v in kwargs.items()}\n        try:\n            formated_prompt = prompt_template.format(**kwargs)\n        except Exception as exc:\n            raise ValueError(f\"Error formatting prompt: {exc}\") from exc\n        self.status = f'Prompt:\\n\"{formated_prompt}\"'\n        return formated_prompt\n",
+                                                "fileTypes": [],
+                                                "file_path": "",
+                                                "password": false,
+                                                "name": "code",
+                                                "advanced": true,
+                                                "dynamic": true,
+                                                "info": "",
+                                                "load_from_db": false,
+                                                "title_case": false
+                                            },
+                                            "template": {
+                                                "type": "prompt",
+                                                "required": false,
+                                                "placeholder": "",
+                                                "list": false,
+                                                "show": true,
+                                                "multiline": false,
+                                                "value": "Answer the user as if you were a pirate.\n\nUser: {user_input}\n\nAnswer: ",
+                                                "fileTypes": [],
+                                                "file_path": "",
+                                                "password": false,
+                                                "name": "template",
+                                                "display_name": "Template",
+                                                "advanced": false,
+                                                "input_types": [
+                                                    "Text"
+                                                ],
+                                                "dynamic": false,
+                                                "info": "",
+                                                "load_from_db": false,
+                                                "title_case": false
+                                            },
+                                            "_type": "CustomComponent",
+                                            "user_input": {
+                                                "field_type": "str",
+                                                "required": false,
+                                                "placeholder": "",
+                                                "list": false,
+                                                "show": true,
+                                                "multiline": true,
+                                                "value": "",
+                                                "fileTypes": [],
+                                                "file_path": "",
+                                                "password": false,
+                                                "name": "user_input",
+                                                "display_name": "user_input",
+                                                "advanced": false,
+                                                "input_types": [
+                                                    "Document",
+                                                    "BaseOutputParser",
+                                                    "Record",
+                                                    "Text"
+                                                ],
+                                                "dynamic": false,
+                                                "info": "",
+                                                "load_from_db": false,
+                                                "title_case": false,
+                                                "type": "str"
+                                            }
+                                        },
+                                        "description": "Create a prompt template with dynamic variables.",
+                                        "icon": "prompts",
+                                        "is_input": null,
+                                        "is_output": null,
+                                        "is_composition": null,
+                                        "base_classes": [
+                                            "object",
+                                            "str",
+                                            "Text"
+                                        ],
+                                        "name": "",
+                                        "display_name": "Prompt",
+                                        "documentation": "",
+                                        "custom_fields": {
+                                            "template": [
+                                                "user_input"
+                                            ]
+                                        },
+                                        "output_types": [
+                                            "Text"
+                                        ],
+                                        "full_path": null,
+                                        "field_formatters": {},
+                                        "frozen": false,
+                                        "field_order": [],
+                                        "beta": false,
+                                        "error": null
+                                    },
+                                    "id": "Prompt-uxBqP",
+                                    "description": "Create a prompt template with dynamic variables.",
+                                    "display_name": "Prompt"
+                                },
+                                "selected": true,
+                                "width": 384,
+                                "height": 383,
+                                "dragging": false,
+                                "positionAbsolute": {
+                                    "x": 53.588791333410654,
+                                    "y": -107.07318910019967
+                                }
+                            },
+                            {
+                                "id": "OpenAIModel-k39HS",
+                                "type": "genericNode",
+                                "position": {
+                                    "x": 634.8148772766217,
+                                    "y": 27.035057029045305
+                                },
+                                "data": {
+                                    "type": "OpenAIModel",
+                                    "node": {
+                                        "template": {
+                                            "input_value": {
+                                                "type": "str",
+                                                "required": true,
+                                                "placeholder": "",
+                                                "list": false,
+                                                "show": true,
+                                                "multiline": false,
+                                                "fileTypes": [],
+                                                "file_path": "",
+                                                "password": false,
+                                                "name": "input_value",
+                                                "display_name": "Input",
+                                                "advanced": false,
+                                                "dynamic": false,
+                                                "info": "",
+                                                "load_from_db": false,
+                                                "title_case": false,
+                                                "input_types": [
+                                                    "Text"
+                                                ]
+                                            },
+                                            "code": {
+                                                "type": "code",
+                                                "required": true,
+                                                "placeholder": "",
+                                                "list": false,
+                                                "show": true,
+                                                "multiline": true,
+                                                "value": "from typing import Optional\n\nfrom langchain_openai import ChatOpenAI\nfrom pydantic.v1 import SecretStr\n\nfrom langflow.base.constants import STREAM_INFO_TEXT\nfrom langflow.base.models.model import LCModelComponent\nfrom langflow.base.models.openai_constants import MODEL_NAMES\nfrom langflow.field_typing import NestedDict, Text\n\n\nclass OpenAIModelComponent(LCModelComponent):\n    display_name = \"OpenAI\"\n    description = \"Generates text using OpenAI LLMs.\"\n    icon = \"OpenAI\"\n\n    field_order = [\n        \"max_tokens\",\n        \"model_kwargs\",\n        \"model_name\",\n        \"openai_api_base\",\n        \"openai_api_key\",\n        \"temperature\",\n        \"input_value\",\n        \"system_message\",\n        \"stream\",\n    ]\n\n    def build_config(self):\n        return {\n            \"input_value\": {\"display_name\": \"Input\"},\n            \"max_tokens\": {\n                \"display_name\": \"Max Tokens\",\n                \"advanced\": True,\n            },\n            \"model_kwargs\": {\n                \"display_name\": \"Model Kwargs\",\n                \"advanced\": True,\n            },\n            \"model_name\": {\n                \"display_name\": \"Model Name\",\n                \"advanced\": False,\n                \"options\": MODEL_NAMES,\n            },\n            \"openai_api_base\": {\n                \"display_name\": \"OpenAI API Base\",\n                \"advanced\": True,\n                \"info\": (\n                    \"The base URL of the OpenAI API. Defaults to https://api.openai.com/v1.\\n\\n\"\n                    \"You can change this to use other APIs like JinaChat, LocalAI and Prem.\"\n                ),\n            },\n            \"openai_api_key\": {\n                \"display_name\": \"OpenAI API Key\",\n                \"info\": \"The OpenAI API Key to use for the OpenAI model.\",\n                \"advanced\": False,\n                \"password\": True,\n            },\n            \"temperature\": {\n                \"display_name\": \"Temperature\",\n                \"advanced\": False,\n                \"value\": 0.1,\n            },\n            \"stream\": {\n                \"display_name\": \"Stream\",\n                \"info\": STREAM_INFO_TEXT,\n                \"advanced\": True,\n            },\n            \"system_message\": {\n                \"display_name\": \"System Message\",\n                \"info\": \"System message to pass to the model.\",\n                \"advanced\": True,\n            },\n        }\n\n    def build(\n        self,\n        input_value: Text,\n        openai_api_key: str,\n        temperature: float,\n        model_name: str = \"gpt-4o\",\n        max_tokens: Optional[int] = 256,\n        model_kwargs: NestedDict = {},\n        openai_api_base: Optional[str] = None,\n        stream: bool = False,\n        system_message: Optional[str] = None,\n    ) -> Text:\n        if not openai_api_base:\n            openai_api_base = \"https://api.openai.com/v1\"\n        if openai_api_key:\n            api_key = SecretStr(openai_api_key)\n        else:\n            api_key = None\n\n        output = ChatOpenAI(\n            max_tokens=max_tokens,\n            model_kwargs=model_kwargs,\n            model=model_name,\n            base_url=openai_api_base,\n            api_key=api_key,\n            temperature=temperature,\n        )\n\n        return self.get_chat_result(output, stream, input_value, system_message)\n",
+                                                "fileTypes": [],
+                                                "file_path": "",
+                                                "password": false,
+                                                "name": "code",
+                                                "advanced": true,
+                                                "dynamic": true,
+                                                "info": "",
+                                                "load_from_db": false,
+                                                "title_case": false
+                                            },
+                                            "max_tokens": {
+                                                "type": "int",
+                                                "required": false,
+                                                "placeholder": "",
+                                                "list": false,
+                                                "show": true,
+                                                "multiline": false,
+                                                "value": 256,
+                                                "fileTypes": [],
+                                                "file_path": "",
+                                                "password": false,
+                                                "name": "max_tokens",
+                                                "display_name": "Max Tokens",
+                                                "advanced": true,
+                                                "dynamic": false,
+                                                "info": "",
+                                                "load_from_db": false,
+                                                "title_case": false
+                                            },
+                                            "model_kwargs": {
+                                                "type": "NestedDict",
+                                                "required": false,
+                                                "placeholder": "",
+                                                "list": false,
+                                                "show": true,
+                                                "multiline": false,
+                                                "value": {},
+                                                "fileTypes": [],
+                                                "file_path": "",
+                                                "password": false,
+                                                "name": "model_kwargs",
+                                                "display_name": "Model Kwargs",
+                                                "advanced": true,
+                                                "dynamic": false,
+                                                "info": "",
+                                                "load_from_db": false,
+                                                "title_case": false
+                                            },
+                                            "model_name": {
+                                                "type": "str",
+                                                "required": false,
+                                                "placeholder": "",
+                                                "list": true,
+                                                "show": true,
+                                                "multiline": false,
+                                                "value": "gpt-3.5-turbo",
+                                                "fileTypes": [],
+                                                "file_path": "",
+                                                "password": false,
+                                                "options": [
+                                                    "gpt-4o",
+                                                    "gpt-4-turbo",
+                                                    "gpt-4-turbo-preview",
+                                                    "gpt-3.5-turbo",
+                                                    "gpt-3.5-turbo-0125"
+                                                ],
+                                                "name": "model_name",
+                                                "display_name": "Model Name",
+                                                "advanced": false,
+                                                "dynamic": false,
+                                                "info": "",
+                                                "load_from_db": false,
+                                                "title_case": false,
+                                                "input_types": [
+                                                    "Text"
+                                                ]
+                                            },
+                                            "openai_api_base": {
+                                                "type": "str",
+                                                "required": false,
+                                                "placeholder": "",
+                                                "list": false,
+                                                "show": true,
+                                                "multiline": false,
+                                                "fileTypes": [],
+                                                "file_path": "",
+                                                "password": false,
+                                                "name": "openai_api_base",
+                                                "display_name": "OpenAI API Base",
+                                                "advanced": true,
+                                                "dynamic": false,
+                                                "info": "The base URL of the OpenAI API. Defaults to https://api.openai.com/v1.\n\nYou can change this to use other APIs like JinaChat, LocalAI and Prem.",
+                                                "load_from_db": false,
+                                                "title_case": false,
+                                                "input_types": [
+                                                    "Text"
+                                                ]
+                                            },
+                                            "openai_api_key": {
+                                                "type": "str",
+                                                "required": true,
+                                                "placeholder": "",
+                                                "list": false,
+                                                "show": true,
+                                                "multiline": false,
+                                                "fileTypes": [],
+                                                "file_path": "",
+                                                "password": true,
+                                                "name": "openai_api_key",
+                                                "display_name": "OpenAI API Key",
+                                                "advanced": false,
+                                                "dynamic": false,
+                                                "info": "The OpenAI API Key to use for the OpenAI model.",
+                                                "load_from_db": true,
+                                                "title_case": false,
+                                                "input_types": [
+                                                    "Text"
+                                                ],
+                                                "value": ""
+                                            },
+                                            "stream": {
+                                                "type": "bool",
+                                                "required": false,
+                                                "placeholder": "",
+                                                "list": false,
+                                                "show": true,
+                                                "multiline": false,
+                                                "value": true,
+                                                "fileTypes": [],
+                                                "file_path": "",
+                                                "password": false,
+                                                "name": "stream",
+                                                "display_name": "Stream",
+                                                "advanced": true,
+                                                "dynamic": false,
+                                                "info": "Stream the response from the model. Streaming works only in Chat.",
+                                                "load_from_db": false,
+                                                "title_case": false
+                                            },
+                                            "system_message": {
+                                                "type": "str",
+                                                "required": false,
+                                                "placeholder": "",
+                                                "list": false,
+                                                "show": true,
+                                                "multiline": false,
+                                                "fileTypes": [],
+                                                "file_path": "",
+                                                "password": false,
+                                                "name": "system_message",
+                                                "display_name": "System Message",
+                                                "advanced": true,
+                                                "dynamic": false,
+                                                "info": "System message to pass to the model.",
+                                                "load_from_db": false,
+                                                "title_case": false,
+                                                "input_types": [
+                                                    "Text"
+                                                ]
+                                            },
+                                            "temperature": {
+                                                "type": "float",
+                                                "required": true,
+                                                "placeholder": "",
+                                                "list": false,
+                                                "show": true,
+                                                "multiline": false,
+                                                "value": 0.1,
+                                                "fileTypes": [],
+                                                "file_path": "",
+                                                "password": false,
+                                                "name": "temperature",
+                                                "display_name": "Temperature",
+                                                "advanced": false,
+                                                "dynamic": false,
+                                                "info": "",
+                                                "rangeSpec": {
+                                                    "step_type": "float",
+                                                    "min": -1,
+                                                    "max": 1,
+                                                    "step": 0.1
+                                                },
+                                                "load_from_db": false,
+                                                "title_case": false
+                                            },
+                                            "_type": "CustomComponent"
+                                        },
+                                        "description": "Generates text using OpenAI LLMs.",
+                                        "icon": "OpenAI",
+                                        "base_classes": [
+                                            "object",
+                                            "Text",
+                                            "str"
+                                        ],
+                                        "display_name": "OpenAI",
+                                        "documentation": "",
+                                        "custom_fields": {
+                                            "input_value": null,
+                                            "openai_api_key": null,
+                                            "temperature": null,
+                                            "model_name": null,
+                                            "max_tokens": null,
+                                            "model_kwargs": null,
+                                            "openai_api_base": null,
+                                            "stream": null,
+                                            "system_message": null
+                                        },
+                                        "output_types": [
+                                            "Text"
+                                        ],
+                                        "field_formatters": {},
+                                        "frozen": false,
+                                        "field_order": [
+                                            "max_tokens",
+                                            "model_kwargs",
+                                            "model_name",
+                                            "openai_api_base",
+                                            "openai_api_key",
+                                            "temperature",
+                                            "input_value",
+                                            "system_message",
+                                            "stream"
+                                        ],
+                                        "beta": false
+                                    },
+                                    "id": "OpenAIModel-k39HS",
+                                    "description": "Generates text using OpenAI LLMs.",
+                                    "display_name": "OpenAI"
+                                },
+                                "selected": false,
+                                "width": 384,
+                                "height": 563,
+                                "positionAbsolute": {
+                                    "x": 634.8148772766217,
+                                    "y": 27.035057029045305
+                                },
+                                "dragging": false
+                            },
+                            {
+                                "id": "ChatOutput-njtka",
+                                "type": "genericNode",
+                                "position": {
+                                    "x": 1193.250417197867,
+                                    "y": 71.88476890163852
+                                },
+                                "data": {
+                                    "type": "ChatOutput",
+                                    "node": {
+                                        "template": {
+                                            "code": {
+                                                "type": "code",
+                                                "required": true,
+                                                "placeholder": "",
+                                                "list": false,
+                                                "show": true,
+                                                "multiline": true,
+                                                "value": "from typing import Optional, Union\n\nfrom langflow.base.io.chat import ChatComponent\nfrom langflow.field_typing import Text\nfrom langflow.schema import Record\n\n\nclass ChatOutput(ChatComponent):\n    display_name = \"Chat Output\"\n    description = \"Display a chat message in the Playground.\"\n    icon = \"ChatOutput\"\n\n    def build(\n        self,\n        sender: Optional[str] = \"Machine\",\n        sender_name: Optional[str] = \"AI\",\n        input_value: Optional[str] = None,\n        session_id: Optional[str] = None,\n        return_record: Optional[bool] = False,\n        record_template: Optional[str] = \"{text}\",\n        files: Optional[list[str]] = None,\n    ) -> Union[Text, Record]:\n        return super().build_with_record(\n            sender=sender,\n            sender_name=sender_name,\n            input_value=input_value,\n            session_id=session_id,\n            return_record=return_record,\n            record_template=record_template or \"\",\n            files=files,\n        )\n",
+                                                "fileTypes": [],
+                                                "file_path": "",
+                                                "password": false,
+                                                "name": "code",
+                                                "advanced": true,
+                                                "dynamic": true,
+                                                "info": "",
+                                                "load_from_db": false,
+                                                "title_case": false
+                                            },
+                                            "input_value": {
+                                                "type": "str",
+                                                "required": false,
+                                                "placeholder": "",
+                                                "list": false,
+                                                "show": true,
+                                                "multiline": true,
+                                                "fileTypes": [],
+                                                "file_path": "",
+                                                "password": false,
+                                                "name": "input_value",
+                                                "display_name": "Message",
+                                                "advanced": false,
+                                                "input_types": [
+                                                    "Text"
+                                                ],
+                                                "dynamic": false,
+                                                "info": "",
+                                                "load_from_db": false,
+                                                "title_case": false
+                                            },
+                                            "record_template": {
+                                                "type": "str",
+                                                "required": false,
+                                                "placeholder": "",
+                                                "list": false,
+                                                "show": true,
+                                                "multiline": true,
+                                                "value": "{text}",
+                                                "fileTypes": [],
+                                                "file_path": "",
+                                                "password": false,
+                                                "name": "record_template",
+                                                "display_name": "Record Template",
+                                                "advanced": true,
+                                                "dynamic": false,
+                                                "info": "In case of Message being a Record, this template will be used to convert it to text.",
+                                                "load_from_db": false,
+                                                "title_case": false,
+                                                "input_types": [
+                                                    "Text"
+                                                ]
+                                            },
+                                            "return_record": {
+                                                "type": "bool",
+                                                "required": false,
+                                                "placeholder": "",
+                                                "list": false,
+                                                "show": true,
+                                                "multiline": false,
+                                                "value": false,
+                                                "fileTypes": [],
+                                                "file_path": "",
+                                                "password": false,
+                                                "name": "return_record",
+                                                "display_name": "Return Record",
+                                                "advanced": true,
+                                                "dynamic": false,
+                                                "info": "Return the message as a record containing the sender, sender_name, and session_id.",
+                                                "load_from_db": false,
+                                                "title_case": false
+                                            },
+                                            "sender": {
+                                                "type": "str",
+                                                "required": false,
+                                                "placeholder": "",
+                                                "list": true,
+                                                "show": true,
+                                                "multiline": false,
+                                                "value": "Machine",
+                                                "fileTypes": [],
+                                                "file_path": "",
+                                                "password": false,
+                                                "options": [
+                                                    "Machine",
+                                                    "User"
+                                                ],
+                                                "name": "sender",
+                                                "display_name": "Sender Type",
+                                                "advanced": true,
+                                                "dynamic": false,
+                                                "info": "",
+                                                "load_from_db": false,
+                                                "title_case": false,
+                                                "input_types": [
+                                                    "Text"
+                                                ]
+                                            },
+                                            "sender_name": {
+                                                "type": "str",
+                                                "required": false,
+                                                "placeholder": "",
+                                                "list": false,
+                                                "show": true,
+                                                "multiline": false,
+                                                "value": "AI",
+                                                "fileTypes": [],
+                                                "file_path": "",
+                                                "password": false,
+                                                "name": "sender_name",
+                                                "display_name": "Sender Name",
+                                                "advanced": false,
+                                                "dynamic": false,
+                                                "info": "",
+                                                "load_from_db": false,
+                                                "title_case": false,
+                                                "input_types": [
+                                                    "Text"
+                                                ]
+                                            },
+                                            "session_id": {
+                                                "type": "str",
+                                                "required": false,
+                                                "placeholder": "",
+                                                "list": false,
+                                                "show": true,
+                                                "multiline": false,
+                                                "fileTypes": [],
+                                                "file_path": "",
+                                                "password": false,
+                                                "name": "session_id",
+                                                "display_name": "Session ID",
+                                                "advanced": true,
+                                                "dynamic": false,
+                                                "info": "If provided, the message will be stored in the memory.",
+                                                "load_from_db": false,
+                                                "title_case": false,
+                                                "input_types": [
+                                                    "Text"
+                                                ]
+                                            },
+                                            "_type": "CustomComponent"
+                                        },
+                                        "description": "Display a chat message in the Playground.",
+                                        "icon": "ChatOutput",
+                                        "base_classes": [
+                                            "Record",
+                                            "Text",
+                                            "str",
+                                            "object"
+                                        ],
+                                        "display_name": "Chat Output",
+                                        "documentation": "",
+                                        "custom_fields": {
+                                            "sender": null,
+                                            "sender_name": null,
+                                            "input_value": null,
+                                            "session_id": null,
+                                            "return_record": null,
+                                            "record_template": null
+                                        },
+                                        "output_types": [
+                                            "Text",
+                                            "Record"
+                                        ],
+                                        "field_formatters": {},
+                                        "frozen": false,
+                                        "field_order": [],
+                                        "beta": false
+                                    },
+                                    "id": "ChatOutput-njtka"
+                                },
+                                "selected": false,
+                                "width": 384,
+                                "height": 383,
+                                "positionAbsolute": {
+                                    "x": 1193.250417197867,
+                                    "y": 71.88476890163852
+                                },
+                                "dragging": false
+                            },
+                            {
+                                "id": "ChatInput-P3fgL",
+                                "type": "genericNode",
+                                "position": {
+                                    "x": -495.2223093083827,
+                                    "y": -232.56998443685862
+                                },
+                                "data": {
+                                    "type": "ChatInput",
+                                    "node": {
+                                        "template": {
+                                            "code": {
+                                                "type": "code",
+                                                "required": true,
+                                                "placeholder": "",
+                                                "list": false,
+                                                "show": true,
+                                                "multiline": true,
+                                                "value": "from typing import Optional, Union\n\nfrom langflow.base.io.chat import ChatComponent\nfrom langflow.field_typing import Text\nfrom langflow.schema import Record\n\n\nclass ChatInput(ChatComponent):\n    display_name = \"Chat Input\"\n    description = \"Get chat inputs from the Playground.\"\n    icon = \"ChatInput\"\n\n    def build_config(self):\n        build_config = super().build_config()\n        build_config[\"input_value\"] = {\n            \"input_types\": [],\n            \"display_name\": \"Message\",\n            \"multiline\": True,\n        }\n\n        return build_config\n\n    def build(\n        self,\n        sender: Optional[str] = \"User\",\n        sender_name: Optional[str] = \"User\",\n        input_value: Optional[str] = None,\n        files: Optional[list[str]] = None,\n        session_id: Optional[str] = None,\n        return_record: Optional[bool] = False,\n    ) -> Union[Text, Record]:\n        return super().build_no_record(\n            sender=sender,\n            sender_name=sender_name,\n            input_value=input_value,\n            files=files,\n            session_id=session_id,\n            return_record=return_record,\n        )\n",
+                                                "fileTypes": [],
+                                                "file_path": "",
+                                                "password": false,
+                                                "name": "code",
+                                                "advanced": true,
+                                                "dynamic": true,
+                                                "info": "",
+                                                "load_from_db": false,
+                                                "title_case": false
+                                            },
+                                            "input_value": {
+                                                "type": "str",
+                                                "required": false,
+                                                "placeholder": "",
+                                                "list": false,
+                                                "show": true,
+                                                "multiline": true,
+                                                "fileTypes": [],
+                                                "file_path": "",
+                                                "password": false,
+                                                "name": "input_value",
+                                                "display_name": "Message",
+                                                "advanced": false,
+                                                "input_types": [],
+                                                "dynamic": false,
+                                                "info": "",
+                                                "load_from_db": false,
+                                                "title_case": false,
+                                                "value": "hi"
+                                            },
+                                            "return_record": {
+                                                "type": "bool",
+                                                "required": false,
+                                                "placeholder": "",
+                                                "list": false,
+                                                "show": true,
+                                                "multiline": false,
+                                                "value": false,
+                                                "fileTypes": [],
+                                                "file_path": "",
+                                                "password": false,
+                                                "name": "return_record",
+                                                "display_name": "Return Record",
+                                                "advanced": true,
+                                                "dynamic": false,
+                                                "info": "Return the message as a record containing the sender, sender_name, and session_id.",
+                                                "load_from_db": false,
+                                                "title_case": false
+                                            },
+                                            "sender": {
+                                                "type": "str",
+                                                "required": false,
+                                                "placeholder": "",
+                                                "list": true,
+                                                "show": true,
+                                                "multiline": false,
+                                                "value": "User",
+                                                "fileTypes": [],
+                                                "file_path": "",
+                                                "password": false,
+                                                "options": [
+                                                    "Machine",
+                                                    "User"
+                                                ],
+                                                "name": "sender",
+                                                "display_name": "Sender Type",
+                                                "advanced": true,
+                                                "dynamic": false,
+                                                "info": "",
+                                                "load_from_db": false,
+                                                "title_case": false,
+                                                "input_types": [
+                                                    "Text"
+                                                ]
+                                            },
+                                            "sender_name": {
+                                                "type": "str",
+                                                "required": false,
+                                                "placeholder": "",
+                                                "list": false,
+                                                "show": true,
+                                                "multiline": false,
+                                                "value": "User",
+                                                "fileTypes": [],
+                                                "file_path": "",
+                                                "password": false,
+                                                "name": "sender_name",
+                                                "display_name": "Sender Name",
+                                                "advanced": false,
+                                                "dynamic": false,
+                                                "info": "",
+                                                "load_from_db": false,
+                                                "title_case": false,
+                                                "input_types": [
+                                                    "Text"
+                                                ]
+                                            },
+                                            "session_id": {
+                                                "type": "str",
+                                                "required": false,
+                                                "placeholder": "",
+                                                "list": false,
+                                                "show": true,
+                                                "multiline": false,
+                                                "fileTypes": [],
+                                                "file_path": "",
+                                                "password": false,
+                                                "name": "session_id",
+                                                "display_name": "Session ID",
+                                                "advanced": true,
+                                                "dynamic": false,
+                                                "info": "If provided, the message will be stored in the memory.",
+                                                "load_from_db": false,
+                                                "title_case": false,
+                                                "input_types": [
+                                                    "Text"
+                                                ]
+                                            },
+                                            "_type": "CustomComponent"
+                                        },
+                                        "description": "Get chat inputs from the Playground.",
+                                        "icon": "ChatInput",
+                                        "base_classes": [
+                                            "object",
+                                            "Record",
+                                            "str",
+                                            "Text"
+                                        ],
+                                        "display_name": "Chat Input",
+                                        "documentation": "",
+                                        "custom_fields": {
+                                            "sender": null,
+                                            "sender_name": null,
+                                            "input_value": null,
+                                            "session_id": null,
+                                            "return_record": null
+                                        },
+                                        "output_types": [
+                                            "Text",
+                                            "Record"
+                                        ],
+                                        "field_formatters": {},
+                                        "frozen": false,
+                                        "field_order": [],
+                                        "beta": false
+                                    },
+                                    "id": "ChatInput-P3fgL"
+                                },
+                                "selected": false,
+                                "width": 384,
+                                "height": 375,
+                                "positionAbsolute": {
+                                    "x": -495.2223093083827,
+                                    "y": -232.56998443685862
+                                },
+                                "dragging": false
+                            }
                         ],
-                        "display_name": "OpenAI",
-                        "documentation": "",
-                        "custom_fields": {
-                            "input_value": null,
-                            "openai_api_key": null,
-                            "temperature": null,
-                            "model_name": null,
-                            "max_tokens": null,
-                            "model_kwargs": null,
-                            "openai_api_base": null,
-                            "stream": null,
-                            "system_message": null
-                        },
-                        "output_types": [
-                            "Text"
+                        "edges": [
+                            {
+                                "source": "OpenAIModel-k39HS",
+                                "sourceHandle": "{\u0153baseClasses\u0153:[\u0153object\u0153,\u0153Text\u0153,\u0153str\u0153],\u0153dataType\u0153:\u0153OpenAIModel\u0153,\u0153id\u0153:\u0153OpenAIModel-k39HS\u0153}",
+                                "target": "ChatOutput-njtka",
+                                "targetHandle": "{\u0153fieldName\u0153:\u0153input_value\u0153,\u0153id\u0153:\u0153ChatOutput-njtka\u0153,\u0153inputTypes\u0153:[\u0153Text\u0153],\u0153type\u0153:\u0153str\u0153}",
+                                "data": {
+                                    "targetHandle": {
+                                        "fieldName": "input_value",
+                                        "id": "ChatOutput-njtka",
+                                        "inputTypes": [
+                                            "Text"
+                                        ],
+                                        "type": "str"
+                                    },
+                                    "sourceHandle": {
+                                        "baseClasses": [
+                                            "object",
+                                            "Text",
+                                            "str"
+                                        ],
+                                        "dataType": "OpenAIModel",
+                                        "id": "OpenAIModel-k39HS"
+                                    }
+                                },
+                                "style": {
+                                    "stroke": "#555"
+                                },
+                                "className": "stroke-gray-900 stroke-connection",
+                                "id": "reactflow__edge-OpenAIModel-k39HS{\u0153baseClasses\u0153:[\u0153object\u0153,\u0153Text\u0153,\u0153str\u0153],\u0153dataType\u0153:\u0153OpenAIModel\u0153,\u0153id\u0153:\u0153OpenAIModel-k39HS\u0153}-ChatOutput-njtka{\u0153fieldName\u0153:\u0153input_value\u0153,\u0153id\u0153:\u0153ChatOutput-njtka\u0153,\u0153inputTypes\u0153:[\u0153Text\u0153],\u0153type\u0153:\u0153str\u0153}"
+                            },
+                            {
+                                "source": "Prompt-uxBqP",
+                                "sourceHandle": "{\u0153baseClasses\u0153:[\u0153object\u0153,\u0153str\u0153,\u0153Text\u0153],\u0153dataType\u0153:\u0153Prompt\u0153,\u0153id\u0153:\u0153Prompt-uxBqP\u0153}",
+                                "target": "OpenAIModel-k39HS",
+                                "targetHandle": "{\u0153fieldName\u0153:\u0153input_value\u0153,\u0153id\u0153:\u0153OpenAIModel-k39HS\u0153,\u0153inputTypes\u0153:[\u0153Text\u0153],\u0153type\u0153:\u0153str\u0153}",
+                                "data": {
+                                    "targetHandle": {
+                                        "fieldName": "input_value",
+                                        "id": "OpenAIModel-k39HS",
+                                        "inputTypes": [
+                                            "Text"
+                                        ],
+                                        "type": "str"
+                                    },
+                                    "sourceHandle": {
+                                        "baseClasses": [
+                                            "object",
+                                            "str",
+                                            "Text"
+                                        ],
+                                        "dataType": "Prompt",
+                                        "id": "Prompt-uxBqP"
+                                    }
+                                },
+                                "style": {
+                                    "stroke": "#555"
+                                },
+                                "className": "stroke-gray-900 stroke-connection",
+                                "id": "reactflow__edge-Prompt-uxBqP{\u0153baseClasses\u0153:[\u0153object\u0153,\u0153str\u0153,\u0153Text\u0153],\u0153dataType\u0153:\u0153Prompt\u0153,\u0153id\u0153:\u0153Prompt-uxBqP\u0153}-OpenAIModel-k39HS{\u0153fieldName\u0153:\u0153input_value\u0153,\u0153id\u0153:\u0153OpenAIModel-k39HS\u0153,\u0153inputTypes\u0153:[\u0153Text\u0153],\u0153type\u0153:\u0153str\u0153}"
+                            },
+                            {
+                                "source": "ChatInput-P3fgL",
+                                "sourceHandle": "{\u0153baseClasses\u0153:[\u0153object\u0153,\u0153Record\u0153,\u0153str\u0153,\u0153Text\u0153],\u0153dataType\u0153:\u0153ChatInput\u0153,\u0153id\u0153:\u0153ChatInput-P3fgL\u0153}",
+                                "target": "Prompt-uxBqP",
+                                "targetHandle": "{\u0153fieldName\u0153:\u0153user_input\u0153,\u0153id\u0153:\u0153Prompt-uxBqP\u0153,\u0153inputTypes\u0153:[\u0153Document\u0153,\u0153BaseOutputParser\u0153,\u0153Record\u0153,\u0153Text\u0153],\u0153type\u0153:\u0153str\u0153}",
+                                "data": {
+                                    "targetHandle": {
+                                        "fieldName": "user_input",
+                                        "id": "Prompt-uxBqP",
+                                        "inputTypes": [
+                                            "Document",
+                                            "BaseOutputParser",
+                                            "Record",
+                                            "Text"
+                                        ],
+                                        "type": "str"
+                                    },
+                                    "sourceHandle": {
+                                        "baseClasses": [
+                                            "object",
+                                            "Record",
+                                            "str",
+                                            "Text"
+                                        ],
+                                        "dataType": "ChatInput",
+                                        "id": "ChatInput-P3fgL"
+                                    }
+                                },
+                                "style": {
+                                    "stroke": "#555"
+                                },
+                                "className": "stroke-gray-900 stroke-connection",
+                                "id": "reactflow__edge-ChatInput-P3fgL{\u0153baseClasses\u0153:[\u0153object\u0153,\u0153Record\u0153,\u0153str\u0153,\u0153Text\u0153],\u0153dataType\u0153:\u0153ChatInput\u0153,\u0153id\u0153:\u0153ChatInput-P3fgL\u0153}-Prompt-uxBqP{\u0153fieldName\u0153:\u0153user_input\u0153,\u0153id\u0153:\u0153Prompt-uxBqP\u0153,\u0153inputTypes\u0153:[\u0153Document\u0153,\u0153BaseOutputParser\u0153,\u0153Record\u0153,\u0153Text\u0153],\u0153type\u0153:\u0153str\u0153}"
+                            }
                         ],
-                        "field_formatters": {},
-                        "frozen": false,
-                        "field_order": [
-                            "max_tokens",
-                            "model_kwargs",
-                            "model_name",
-                            "openai_api_base",
-                            "openai_api_key",
-                            "temperature",
-                            "input_value",
-                            "system_message",
-                            "stream"
-                        ],
-                        "beta": false
+                        "viewport": {
+                            "x": 260.58251815500563,
+                            "y": 318.2261172111936,
+                            "zoom": 0.43514115784696294
+                        }
                     },
-                    "id": "OpenAIModel-k39HS",
-                    "description": "Generates text using OpenAI LLMs.",
-                    "display_name": "OpenAI"
-                },
-                "selected": false,
-                "width": 384,
-                "height": 563,
-                "positionAbsolute": {
-                    "x": 634.8148772766217,
-                    "y": 27.035057029045305
-                },
-                "dragging": false
-            },
-            {
-                "id": "ChatOutput-njtka",
-                "type": "genericNode",
-                "position": {
-                    "x": 1193.250417197867,
-                    "y": 71.88476890163852
-                },
-                "data": {
-                    "type": "ChatOutput",
-                    "node": {
-                        "template": {
-                            "code": {
-                                "type": "code",
-                                "required": true,
-                                "placeholder": "",
-                                "list": false,
-                                "show": true,
-                                "multiline": true,
-                                "value": "from typing import Optional, Union\n\nfrom langflow.base.io.chat import ChatComponent\nfrom langflow.field_typing import Text\nfrom langflow.schema import Record\n\n\nclass ChatOutput(ChatComponent):\n    display_name = \"Chat Output\"\n    description = \"Display a chat message in the Playground.\"\n    icon = \"ChatOutput\"\n\n    def build(\n        self,\n        sender: Optional[str] = \"Machine\",\n        sender_name: Optional[str] = \"AI\",\n        input_value: Optional[str] = None,\n        session_id: Optional[str] = None,\n        return_record: Optional[bool] = False,\n        record_template: Optional[str] = \"{text}\",\n        files: Optional[list[str]] = None,\n    ) -> Union[Text, Record]:\n        return super().build_with_record(\n            sender=sender,\n            sender_name=sender_name,\n            input_value=input_value,\n            session_id=session_id,\n            return_record=return_record,\n            record_template=record_template or \"\",\n            files=files,\n        )\n",
-                                "fileTypes": [],
-                                "file_path": "",
-                                "password": false,
-                                "name": "code",
-                                "advanced": true,
-                                "dynamic": true,
-                                "info": "",
-                                "load_from_db": false,
-                                "title_case": false
-                            },
-                            "input_value": {
-                                "type": "str",
-                                "required": false,
-                                "placeholder": "",
-                                "list": false,
-                                "show": true,
-                                "multiline": true,
-                                "fileTypes": [],
-                                "file_path": "",
-                                "password": false,
-                                "name": "input_value",
-                                "display_name": "Message",
-                                "advanced": false,
-                                "input_types": [
-                                    "Text"
-                                ],
-                                "dynamic": false,
-                                "info": "",
-                                "load_from_db": false,
-                                "title_case": false
-                            },
-                            "record_template": {
-                                "type": "str",
-                                "required": false,
-                                "placeholder": "",
-                                "list": false,
-                                "show": true,
-                                "multiline": true,
-                                "value": "{text}",
-                                "fileTypes": [],
-                                "file_path": "",
-                                "password": false,
-                                "name": "record_template",
-                                "display_name": "Record Template",
-                                "advanced": true,
-                                "dynamic": false,
-                                "info": "In case of Message being a Record, this template will be used to convert it to text.",
-                                "load_from_db": false,
-                                "title_case": false,
-                                "input_types": [
-                                    "Text"
-                                ]
-                            },
-                            "return_record": {
-                                "type": "bool",
-                                "required": false,
-                                "placeholder": "",
-                                "list": false,
-                                "show": true,
-                                "multiline": false,
-                                "value": false,
-                                "fileTypes": [],
-                                "file_path": "",
-                                "password": false,
-                                "name": "return_record",
-                                "display_name": "Return Record",
-                                "advanced": true,
-                                "dynamic": false,
-                                "info": "Return the message as a record containing the sender, sender_name, and session_id.",
-                                "load_from_db": false,
-                                "title_case": false
-                            },
-                            "sender": {
-                                "type": "str",
-                                "required": false,
-                                "placeholder": "",
-                                "list": true,
-                                "show": true,
-                                "multiline": false,
-                                "value": "Machine",
-                                "fileTypes": [],
-                                "file_path": "",
-                                "password": false,
-                                "options": [
-                                    "Machine",
-                                    "User"
-                                ],
-                                "name": "sender",
-                                "display_name": "Sender Type",
-                                "advanced": true,
-                                "dynamic": false,
-                                "info": "",
-                                "load_from_db": false,
-                                "title_case": false,
-                                "input_types": [
-                                    "Text"
-                                ]
-                            },
-                            "sender_name": {
-                                "type": "str",
-                                "required": false,
-                                "placeholder": "",
-                                "list": false,
-                                "show": true,
-                                "multiline": false,
-                                "value": "AI",
-                                "fileTypes": [],
-                                "file_path": "",
-                                "password": false,
-                                "name": "sender_name",
-                                "display_name": "Sender Name",
-                                "advanced": false,
-                                "dynamic": false,
-                                "info": "",
-                                "load_from_db": false,
-                                "title_case": false,
-                                "input_types": [
-                                    "Text"
-                                ]
-                            },
-                            "session_id": {
-                                "type": "str",
-                                "required": false,
-                                "placeholder": "",
-                                "list": false,
-                                "show": true,
-                                "multiline": false,
-                                "fileTypes": [],
-                                "file_path": "",
-                                "password": false,
-                                "name": "session_id",
-                                "display_name": "Session ID",
-                                "advanced": true,
-                                "dynamic": false,
-                                "info": "If provided, the message will be stored in the memory.",
-                                "load_from_db": false,
-                                "title_case": false,
-                                "input_types": [
-                                    "Text"
-                                ]
-                            },
-                            "_type": "CustomComponent"
-                        },
-                        "description": "Display a chat message in the Playground.",
-                        "icon": "ChatOutput",
-                        "base_classes": [
-                            "Record",
-                            "Text",
-                            "str",
-                            "object"
-                        ],
-                        "display_name": "Chat Output",
-                        "documentation": "",
-                        "custom_fields": {
-                            "sender": null,
-                            "sender_name": null,
-                            "input_value": null,
-                            "session_id": null,
-                            "return_record": null,
-                            "record_template": null
-                        },
-                        "output_types": [
-                            "Text",
-                            "Record"
-                        ],
-                        "field_formatters": {},
-                        "frozen": false,
-                        "field_order": [],
-                        "beta": false
-                    },
-                    "id": "ChatOutput-njtka"
-                },
-                "selected": false,
-                "width": 384,
-                "height": 383,
-                "positionAbsolute": {
-                    "x": 1193.250417197867,
-                    "y": 71.88476890163852
-                },
-                "dragging": false
-            },
-            {
-                "id": "ChatInput-P3fgL",
-                "type": "genericNode",
-                "position": {
-                    "x": -495.2223093083827,
-                    "y": -232.56998443685862
-                },
-                "data": {
-                    "type": "ChatInput",
-                    "node": {
-                        "template": {
-                            "code": {
-                                "type": "code",
-                                "required": true,
-                                "placeholder": "",
-                                "list": false,
-                                "show": true,
-                                "multiline": true,
-                                "value": "from typing import Optional, Union\n\nfrom langflow.base.io.chat import ChatComponent\nfrom langflow.field_typing import Text\nfrom langflow.schema import Record\n\n\nclass ChatInput(ChatComponent):\n    display_name = \"Chat Input\"\n    description = \"Get chat inputs from the Playground.\"\n    icon = \"ChatInput\"\n\n    def build_config(self):\n        build_config = super().build_config()\n        build_config[\"input_value\"] = {\n            \"input_types\": [],\n            \"display_name\": \"Message\",\n            \"multiline\": True,\n        }\n\n        return build_config\n\n    def build(\n        self,\n        sender: Optional[str] = \"User\",\n        sender_name: Optional[str] = \"User\",\n        input_value: Optional[str] = None,\n        files: Optional[list[str]] = None,\n        session_id: Optional[str] = None,\n        return_record: Optional[bool] = False,\n    ) -> Union[Text, Record]:\n        return super().build_no_record(\n            sender=sender,\n            sender_name=sender_name,\n            input_value=input_value,\n            files=files,\n            session_id=session_id,\n            return_record=return_record,\n        )\n",
-                                "fileTypes": [],
-                                "file_path": "",
-                                "password": false,
-                                "name": "code",
-                                "advanced": true,
-                                "dynamic": true,
-                                "info": "",
-                                "load_from_db": false,
-                                "title_case": false
-                            },
-                            "input_value": {
-                                "type": "str",
-                                "required": false,
-                                "placeholder": "",
-                                "list": false,
-                                "show": true,
-                                "multiline": true,
-                                "fileTypes": [],
-                                "file_path": "",
-                                "password": false,
-                                "name": "input_value",
-                                "display_name": "Message",
-                                "advanced": false,
-                                "input_types": [],
-                                "dynamic": false,
-                                "info": "",
-                                "load_from_db": false,
-                                "title_case": false,
-                                "value": "hi"
-                            },
-                            "return_record": {
-                                "type": "bool",
-                                "required": false,
-                                "placeholder": "",
-                                "list": false,
-                                "show": true,
-                                "multiline": false,
-                                "value": false,
-                                "fileTypes": [],
-                                "file_path": "",
-                                "password": false,
-                                "name": "return_record",
-                                "display_name": "Return Record",
-                                "advanced": true,
-                                "dynamic": false,
-                                "info": "Return the message as a record containing the sender, sender_name, and session_id.",
-                                "load_from_db": false,
-                                "title_case": false
-                            },
-                            "sender": {
-                                "type": "str",
-                                "required": false,
-                                "placeholder": "",
-                                "list": true,
-                                "show": true,
-                                "multiline": false,
-                                "value": "User",
-                                "fileTypes": [],
-                                "file_path": "",
-                                "password": false,
-                                "options": [
-                                    "Machine",
-                                    "User"
-                                ],
-                                "name": "sender",
-                                "display_name": "Sender Type",
-                                "advanced": true,
-                                "dynamic": false,
-                                "info": "",
-                                "load_from_db": false,
-                                "title_case": false,
-                                "input_types": [
-                                    "Text"
-                                ]
-                            },
-                            "sender_name": {
-                                "type": "str",
-                                "required": false,
-                                "placeholder": "",
-                                "list": false,
-                                "show": true,
-                                "multiline": false,
-                                "value": "User",
-                                "fileTypes": [],
-                                "file_path": "",
-                                "password": false,
-                                "name": "sender_name",
-                                "display_name": "Sender Name",
-                                "advanced": false,
-                                "dynamic": false,
-                                "info": "",
-                                "load_from_db": false,
-                                "title_case": false,
-                                "input_types": [
-                                    "Text"
-                                ]
-                            },
-                            "session_id": {
-                                "type": "str",
-                                "required": false,
-                                "placeholder": "",
-                                "list": false,
-                                "show": true,
-                                "multiline": false,
-                                "fileTypes": [],
-                                "file_path": "",
-                                "password": false,
-                                "name": "session_id",
-                                "display_name": "Session ID",
-                                "advanced": true,
-                                "dynamic": false,
-                                "info": "If provided, the message will be stored in the memory.",
-                                "load_from_db": false,
-                                "title_case": false,
-                                "input_types": [
-                                    "Text"
-                                ]
-                            },
-                            "_type": "CustomComponent"
-                        },
-                        "description": "Get chat inputs from the Playground.",
-                        "icon": "ChatInput",
-                        "base_classes": [
-                            "object",
-                            "Record",
-                            "str",
-                            "Text"
-                        ],
-                        "display_name": "Chat Input",
-                        "documentation": "",
-                        "custom_fields": {
-                            "sender": null,
-                            "sender_name": null,
-                            "input_value": null,
-                            "session_id": null,
-                            "return_record": null
-                        },
-                        "output_types": [
-                            "Text",
-                            "Record"
-                        ],
-                        "field_formatters": {},
-                        "frozen": false,
-                        "field_order": [],
-                        "beta": false
-                    },
-                    "id": "ChatInput-P3fgL"
-                },
-                "selected": false,
-                "width": 384,
-                "height": 375,
-                "positionAbsolute": {
-                    "x": -495.2223093083827,
-                    "y": -232.56998443685862
-                },
-                "dragging": false
-            }
-        ],
-        "edges": [
-            {
-                "source": "OpenAIModel-k39HS",
-                "sourceHandle": "{\u0153baseClasses\u0153:[\u0153object\u0153,\u0153Text\u0153,\u0153str\u0153],\u0153dataType\u0153:\u0153OpenAIModel\u0153,\u0153id\u0153:\u0153OpenAIModel-k39HS\u0153}",
-                "target": "ChatOutput-njtka",
-                "targetHandle": "{\u0153fieldName\u0153:\u0153input_value\u0153,\u0153id\u0153:\u0153ChatOutput-njtka\u0153,\u0153inputTypes\u0153:[\u0153Text\u0153],\u0153type\u0153:\u0153str\u0153}",
-                "data": {
-                    "targetHandle": {
-                        "fieldName": "input_value",
-                        "id": "ChatOutput-njtka",
-                        "inputTypes": [
-                            "Text"
-                        ],
-                        "type": "str"
-                    },
-                    "sourceHandle": {
-                        "baseClasses": [
-                            "object",
-                            "Text",
-                            "str"
-                        ],
-                        "dataType": "OpenAIModel",
-                        "id": "OpenAIModel-k39HS"
-                    }
-                },
-                "style": {
-                    "stroke": "#555"
-                },
-                "className": "stroke-gray-900 stroke-connection",
-                "id": "reactflow__edge-OpenAIModel-k39HS{\u0153baseClasses\u0153:[\u0153object\u0153,\u0153Text\u0153,\u0153str\u0153],\u0153dataType\u0153:\u0153OpenAIModel\u0153,\u0153id\u0153:\u0153OpenAIModel-k39HS\u0153}-ChatOutput-njtka{\u0153fieldName\u0153:\u0153input_value\u0153,\u0153id\u0153:\u0153ChatOutput-njtka\u0153,\u0153inputTypes\u0153:[\u0153Text\u0153],\u0153type\u0153:\u0153str\u0153}"
-            },
-            {
-                "source": "Prompt-uxBqP",
-                "sourceHandle": "{\u0153baseClasses\u0153:[\u0153object\u0153,\u0153str\u0153,\u0153Text\u0153],\u0153dataType\u0153:\u0153Prompt\u0153,\u0153id\u0153:\u0153Prompt-uxBqP\u0153}",
-                "target": "OpenAIModel-k39HS",
-                "targetHandle": "{\u0153fieldName\u0153:\u0153input_value\u0153,\u0153id\u0153:\u0153OpenAIModel-k39HS\u0153,\u0153inputTypes\u0153:[\u0153Text\u0153],\u0153type\u0153:\u0153str\u0153}",
-                "data": {
-                    "targetHandle": {
-                        "fieldName": "input_value",
-                        "id": "OpenAIModel-k39HS",
-                        "inputTypes": [
-                            "Text"
-                        ],
-                        "type": "str"
-                    },
-                    "sourceHandle": {
-                        "baseClasses": [
-                            "object",
-                            "str",
-                            "Text"
-                        ],
-                        "dataType": "Prompt",
-                        "id": "Prompt-uxBqP"
-                    }
-                },
-                "style": {
-                    "stroke": "#555"
-                },
-                "className": "stroke-gray-900 stroke-connection",
-                "id": "reactflow__edge-Prompt-uxBqP{\u0153baseClasses\u0153:[\u0153object\u0153,\u0153str\u0153,\u0153Text\u0153],\u0153dataType\u0153:\u0153Prompt\u0153,\u0153id\u0153:\u0153Prompt-uxBqP\u0153}-OpenAIModel-k39HS{\u0153fieldName\u0153:\u0153input_value\u0153,\u0153id\u0153:\u0153OpenAIModel-k39HS\u0153,\u0153inputTypes\u0153:[\u0153Text\u0153],\u0153type\u0153:\u0153str\u0153}"
-            },
-            {
-                "source": "ChatInput-P3fgL",
-                "sourceHandle": "{\u0153baseClasses\u0153:[\u0153object\u0153,\u0153Record\u0153,\u0153str\u0153,\u0153Text\u0153],\u0153dataType\u0153:\u0153ChatInput\u0153,\u0153id\u0153:\u0153ChatInput-P3fgL\u0153}",
-                "target": "Prompt-uxBqP",
-                "targetHandle": "{\u0153fieldName\u0153:\u0153user_input\u0153,\u0153id\u0153:\u0153Prompt-uxBqP\u0153,\u0153inputTypes\u0153:[\u0153Document\u0153,\u0153BaseOutputParser\u0153,\u0153Record\u0153,\u0153Text\u0153],\u0153type\u0153:\u0153str\u0153}",
-                "data": {
-                    "targetHandle": {
-                        "fieldName": "user_input",
-                        "id": "Prompt-uxBqP",
-                        "inputTypes": [
-                            "Document",
-                            "BaseOutputParser",
-                            "Record",
-                            "Text"
-                        ],
-                        "type": "str"
-                    },
-                    "sourceHandle": {
-                        "baseClasses": [
-                            "object",
-                            "Record",
-                            "str",
-                            "Text"
-                        ],
-                        "dataType": "ChatInput",
-                        "id": "ChatInput-P3fgL"
-                    }
-                },
-                "style": {
-                    "stroke": "#555"
-                },
-                "className": "stroke-gray-900 stroke-connection",
-                "id": "reactflow__edge-ChatInput-P3fgL{\u0153baseClasses\u0153:[\u0153object\u0153,\u0153Record\u0153,\u0153str\u0153,\u0153Text\u0153],\u0153dataType\u0153:\u0153ChatInput\u0153,\u0153id\u0153:\u0153ChatInput-P3fgL\u0153}-Prompt-uxBqP{\u0153fieldName\u0153:\u0153user_input\u0153,\u0153id\u0153:\u0153Prompt-uxBqP\u0153,\u0153inputTypes\u0153:[\u0153Document\u0153,\u0153BaseOutputParser\u0153,\u0153Record\u0153,\u0153Text\u0153],\u0153type\u0153:\u0153str\u0153}"
-            }
-        ],
-        "viewport": {
-            "x": 260.58251815500563,
-            "y": 318.2261172111936,
-            "zoom": 0.43514115784696294
-        }
-    },
-    "description": "This flow will get you experimenting with the basics of the UI, the Chat and the Prompt component. \n\nTry changing the Template in it to see how the model behaves. \nYou can change it to this and a Text Input into the `type_of_person` variable : \"Answer the user as if you were a pirate.\n\nUser: {user_input}\n\nAnswer: \" ",
-    "name": "Basic Prompting (Hello, World)",
-    "last_tested_version": "1.0.0a4",
-    "is_component": false
-}+                    "description": "This flow will get you experimenting with the basics of the UI, the Chat and the Prompt component. \n\nTry changing the Template in it to see how the model behaves. \nYou can change it to this and a Text Input into the `type_of_person` variable : \"Answer the user as if you were a pirate.\n\nUser: {user_input}\n\nAnswer: \" ",
+                    "name": "Basic Prompting (Hello, World)",
+                    "last_tested_version": "1.0.0a4",
+                    "is_component": false
+                }