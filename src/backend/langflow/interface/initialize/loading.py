--- conflicted
+++ resolved
@@ -6,10 +6,7 @@
 from langchain.agents.agent import AgentExecutor
 from langchain.agents.agent_toolkits.base import BaseToolkit
 from langchain.agents.tools import BaseTool
-<<<<<<< HEAD
-=======
 from langflow.interface.initialize.llm import initialize_vertexai
->>>>>>> d62f8cb5
 
 from langflow.interface.initialize.vector_store import vecstore_initializer
 
@@ -92,8 +89,6 @@
         return class_object(**params)
 
 
-<<<<<<< HEAD
-=======
 def instantiate_llm(node_type, class_object, params: Dict):
     # This is a workaround so JinaChat works until streaming is implemented
     # if "openai_api_base" in params and "jina" in params["openai_api_base"]:
@@ -103,7 +98,6 @@
     return class_object(**params)
 
 
->>>>>>> d62f8cb5
 def instantiate_memory(node_type, class_object, params):
     try:
         return class_object(**params)
@@ -133,13 +127,6 @@
     return class_object(**params)
 
 
-<<<<<<< HEAD
-def instantiate_llm(node_type, class_object, params: Dict):
-    return class_object(**params)
-
-
-=======
->>>>>>> d62f8cb5
 def instantiate_chains(node_type, class_object: Type[Chain], params: Dict):
     if "retriever" in params and hasattr(params["retriever"], "as_retriever"):
         params["retriever"] = params["retriever"].as_retriever()
