<<<<<<< HEAD
import { useEffect, useMemo, useState } from "react";
=======
import emojiRegex from "emoji-regex";
import { cloneDeep } from "lodash";
import { useCallback, useEffect, useMemo, useState } from "react";
>>>>>>> 878c5a76
import { NodeToolbar, useUpdateNodeInternals } from "reactflow";
import IconComponent from "../../components/genericIconComponent";
import InputComponent from "../../components/inputComponent";
import ShadTooltip from "../../components/shadTooltipComponent";
import { Button } from "../../components/ui/button";
import { Textarea } from "../../components/ui/textarea";
import {
  RUN_TIMESTAMP_PREFIX,
  STATUS_BUILD,
  STATUS_BUILDING,
} from "../../constants/constants";
import { BuildStatus } from "../../constants/enums";
import NodeToolbarComponent from "../../pages/FlowPage/components/nodeToolbarComponent";
import useAlertStore from "../../stores/alertStore";
import { useDarkStore } from "../../stores/darkStore";
import useFlowStore from "../../stores/flowStore";
import useFlowsManagerStore from "../../stores/flowsManagerStore";
import { useTypesStore } from "../../stores/typesStore";
import { VertexBuildTypeAPI } from "../../types/api";
import { NodeDataType } from "../../types/flow";
import { handleKeyDown, scapedJSONStringfy } from "../../utils/reactflowUtils";
import { nodeColors, nodeIconsLucide } from "../../utils/styleUtils";
import { classNames, cn } from "../../utils/utils";
import { countHandlesFn } from "../helpers/count-handles";
import { getSpecificClassFromBuildStatus } from "../helpers/get-class-from-build-status";
import useCheckCodeValidity from "../hooks/use-check-code-validity";
import useIconNodeRender from "../hooks/use-icon-render";
import useIconStatus from "../hooks/use-icons-status";
import useUpdateNodeCode from "../hooks/use-update-node-code";
import useUpdateValidationStatus from "../hooks/use-update-validation-status";
import useValidationStatusString from "../hooks/use-validation-status-string";
import getFieldTitle from "../utils/get-field-title";
import sortFields from "../utils/sort-fields";
import ParameterComponent from "./components/parameterComponent";

export default function GenericNode({
  data,

  selected,
}: {
  data: NodeDataType;
  selected: boolean;
  xPos?: number;
  yPos?: number;
}): JSX.Element {
  const types = useTypesStore((state) => state.types);
  const templates = useTypesStore((state) => state.templates);
  const deleteNode = useFlowStore((state) => state.deleteNode);
  const flowPool = useFlowStore((state) => state.flowPool);
  const buildFlow = useFlowStore((state) => state.buildFlow);
  const setNode = useFlowStore((state) => state.setNode);
  const updateNodeInternals = useUpdateNodeInternals();
  const setErrorData = useAlertStore((state) => state.setErrorData);
  const isDark = useDarkStore((state) => state.dark);
  const buildStatus = useFlowStore(
    (state) => state.flowBuildStatus[data.id]?.status
  );
  const lastRunTime = useFlowStore(
    (state) => state.flowBuildStatus[data.id]?.timestamp
  );
  const takeSnapshot = useFlowsManagerStore((state) => state.takeSnapshot);

  const [inputName, setInputName] = useState(false);
  const [nodeName, setNodeName] = useState(data.node!.display_name);
  const [inputDescription, setInputDescription] = useState(false);
  const [nodeDescription, setNodeDescription] = useState(
    data.node?.description!
  );
  const [isOutdated, setIsOutdated] = useState(false);
  const [validationStatus, setValidationStatus] =
    useState<VertexBuildTypeAPI | null>(null);
  const [handles, setHandles] = useState<number>(0);
  const [validationString, setValidationString] = useState<string>("");

  const iconStatus = useIconStatus(buildStatus, validationStatus);
  const [showNode, setShowNode] = useState(data.showNode ?? true);
  // State for outline color
  const isBuilding = useFlowStore((state) => state.isBuilding);

  const updateNodeCode = useUpdateNodeCode(
    data?.id,
    data.node!,
    setNode,
    setIsOutdated,
    updateNodeInternals
  );

  const name = nodeIconsLucide[data.type] ? data.type : types[data.type];

  const nodeIconFragment = (icon) => {
    return <span className="text-lg">{icon}</span>;
  };

  const checkNodeIconFragment = (iconColor, iconName, iconClassName) => {
    return (
      <IconComponent
        name={iconName}
        className={iconClassName}
        iconColor={iconColor}
      />
    );
  };

  const renderIconStatus = () => {
    return (
      <div className="generic-node-status-position flex items-center justify-center">
        {iconStatus}
      </div>
    );
  };

  const getNodeBorderClassName = (
    selected: boolean,
    showNode: boolean,
    buildStatus: BuildStatus | undefined,
    validationStatus: validationStatusType | null
  ) => {
    const specificClassFromBuildStatus = getSpecificClassFromBuildStatus(
      buildStatus,
      validationStatus,
      isDark
    );

    const baseBorderClass = getBaseBorderClass(selected);
    const nodeSizeClass = getNodeSizeClass(showNode);
    const names = classNames(
      baseBorderClass,
      nodeSizeClass,
      "generic-node-div",
      specificClassFromBuildStatus
    );
    return names;
  };

  const getBaseBorderClass = (selected) => {
    let className = selected ? "border border-ring" : "border";
    let frozenClass = selected ? "border-ring-frozen" : "border-frozen";
    return data.node?.frozen ? frozenClass : className;
  };

  const getNodeSizeClass = (showNode) =>
    showNode ? "w-96 rounded-lg" : "w-26 h-26 rounded-full";

  const nameEditable = true;
  const emojiRegex = /\p{Emoji}/u;
  const isEmoji = emojiRegex.test(data?.node?.icon!);

  if (!data.node!.template) {
    setErrorData({
      title: `Error in component ${data.node!.display_name}`,
      list: [
        `The component ${data.node!.display_name} has no template.`,
        `Please contact the developer of the component to fix this issue.`,
      ],
    });
    takeSnapshot();
    deleteNode(data.id);
  }

  useCheckCodeValidity(data, templates, setIsOutdated, types);
  useValidationStatusString(validationStatus, setValidationString);
  useUpdateValidationStatus(data?.id, flowPool, setValidationStatus);

  const iconNodeRender = useIconNodeRender(
    data,
    types,
    nodeColors,
    name,
    showNode,
    isEmoji,
    nodeIconFragment,
    checkNodeIconFragment
  );

  function countHandles(): void {
    const count = countHandlesFn(data);
    setHandles(count);
  }

  useEffect(() => {
    countHandles();
  }, [data, data.node]);

  useEffect(() => {
    if (!selected) {
      setInputName(false);
      setInputDescription(false);
    }
  }, [selected]);

  useEffect(() => {
    setNodeDescription(data.node!.description);
  }, [data.node!.description]);

  useEffect(() => {
    setNodeName(data.node!.display_name);
  }, [data.node!.display_name]);

  useEffect(() => {
    setShowNode(data.showNode ?? true);
  }, [data.showNode]);

  const memoizedNodeToolbarComponent = useMemo(() => {
    return (
      <NodeToolbar>
        <NodeToolbarComponent
          data={data}
          deleteNode={(id) => {
            takeSnapshot();
            deleteNode(id);
          }}
          setShowNode={(show) => {
            setNode(data.id, (old) => ({
              ...old,
              data: { ...old.data, showNode: show },
            }));
          }}
          setShowState={setShowNode}
          numberOfHandles={handles}
          showNode={showNode}
          openAdvancedModal={false}
          onCloseAdvancedModal={() => {}}
          updateNodeCode={updateNodeCode}
          isOutdated={isOutdated}
          selected={selected}
        />
      </NodeToolbar>
    );
  }, [
    data,
    deleteNode,
    takeSnapshot,
    setNode,
    setShowNode,
    handles,
    showNode,
    updateNodeCode,
    isOutdated,
    selected,
  ]);
  return (
    <>
      {memoizedNodeToolbarComponent}
      <div
        className={getNodeBorderClassName(
          selected,
          showNode,
          buildStatus,
          validationStatus
        )}
      >
        {data.node?.beta && showNode && (
          <div className="beta-badge-wrapper">
            <div className="beta-badge-content">BETA</div>
          </div>
        )}
        <div>
          <div
            data-testid={"div-generic-node"}
            className={
              "generic-node-div-title " +
              (!showNode
                ? " relative h-24 w-24 rounded-full "
                : " justify-between rounded-t-lg ")
            }
          >
            <div
              className={
                "generic-node-title-arrangement rounded-full" +
                (!showNode && " justify-center ")
              }
              data-testid="generic-node-title-arrangement"
            >
              {iconNodeRender()}
              {showNode && (
                <div className="generic-node-tooltip-div">
                  {nameEditable && inputName ? (
                    <div>
                      <InputComponent
                        onBlur={() => {
                          setInputName(false);
                          if (nodeName.trim() !== "") {
                            setNodeName(nodeName);
                            setNode(data.id, (old) => ({
                              ...old,
                              data: {
                                ...old.data,
                                node: {
                                  ...old.data.node,
                                  display_name: nodeName,
                                },
                              },
                            }));
                          } else {
                            setNodeName(data.node!.display_name);
                          }
                        }}
                        value={nodeName}
                        onChange={setNodeName}
                        password={false}
                        blurOnEnter={true}
                        id={`input-title-${data.node?.display_name}`}
                      />
                    </div>
                  ) : (
                    <div className="group flex items-start gap-1.5">
                      <ShadTooltip content={data.node?.display_name}>
                        <div
                          onClick={(event) => {
                            if (nameEditable) {
                              setInputName(true);
                            }
                            takeSnapshot();
                            event.stopPropagation();
                            event.preventDefault();
                          }}
                          data-testid={"title-" + data.node?.display_name}
                          className="generic-node-tooltip-div cursor-text text-primary"
                        >
                          {data.node?.display_name}
                        </div>
                      </ShadTooltip>
                    </div>
                  )}
                </div>
              )}
            </div>
            <div>
              {!showNode && (
                <>
                  {Object.keys(data.node!.template)
                    .filter((templateField) => templateField.charAt(0) !== "_")
                    .map(
                      (templateField: string, idx) =>
                        data.node!.template[templateField].show &&
                        !data.node!.template[templateField].advanced && (
                          <ParameterComponent
                            index={idx.toString()}
                            key={scapedJSONStringfy({
                              inputTypes:
                                data.node!.template[templateField].input_types,
                              type: data.node!.template[templateField].type,
                              id: data.id,
                              fieldName: templateField,
                              proxy: data.node!.template[templateField].proxy,
                            })}
                            data={data}
                            color={
                              data.node?.template[templateField].input_types &&
                              data.node?.template[templateField].input_types!
                                .length > 0
                                ? nodeColors[
                                    data.node?.template[templateField]
                                      .input_types![
                                      data.node?.template[templateField]
                                        .input_types!.length - 1
                                    ]
                                  ] ??
                                  nodeColors[
                                    types[
                                      data.node?.template[templateField]
                                        .input_types![
                                        data.node?.template[templateField]
                                          .input_types!.length - 1
                                      ]
                                    ]
                                  ]
                                : nodeColors[
                                    data.node?.template[templateField].type!
                                  ] ??
                                  nodeColors[
                                    types[
                                      data.node?.template[templateField].type!
                                    ]
                                  ] ??
                                  nodeColors.unknown
                            }
                            title={getFieldTitle(
                              data.node?.template!,
                              templateField
                            )}
                            info={data.node?.template[templateField].info}
                            name={templateField}
                            tooltipTitle={
                              data.node?.template[
                                templateField
                              ].input_types?.join("\n") ??
                              data.node?.template[templateField].type
                            }
                            required={
                              data.node!.template[templateField].required
                            }
                            id={{
                              inputTypes:
                                data.node!.template[templateField].input_types,
                              type: data.node!.template[templateField].type,
                              id: data.id,
                              fieldName: templateField,
                            }}
                            left={true}
                            type={data.node?.template[templateField].type}
                            optionalHandle={
                              data.node?.template[templateField].input_types
                            }
                            proxy={data.node?.template[templateField].proxy}
                            showNode={showNode}
                          />
                        )
                    )}
                  <ParameterComponent
                    key={scapedJSONStringfy({
                      baseClasses: data.node!.base_classes,
                      id: data.id,
                      dataType: data.type,
                    })}
                    data={data}
                    color={nodeColors[types[data.type]] ?? nodeColors.unknown}
                    title={
                      data.node?.output_types &&
                      data.node.output_types.length > 0
                        ? data.node.output_types.join(" | ")
                        : data.type
                    }
                    tooltipTitle={data.node?.base_classes.join("\n")}
                    id={{
                      baseClasses: data.node!.base_classes,
                      id: data.id,
                      dataType: data.type,
                    }}
                    type={data.node?.base_classes.join("|")}
                    left={false}
                    showNode={showNode}
                  />
                </>
              )}
            </div>
            {showNode && (
              <>
                <ShadTooltip
                  content={
                    buildStatus === BuildStatus.BUILDING ? (
                      <span> {STATUS_BUILDING} </span>
                    ) : !validationStatus ? (
                      <span className="flex">{STATUS_BUILD}</span>
                    ) : (
                      <div className="max-h-100 p-2">
                        <div>
                          {lastRunTime && (
                            <div className="justify-left flex font-normal text-muted-foreground">
                              <div>{RUN_TIMESTAMP_PREFIX}</div>
                              <div className="ml-1 text-status-blue">
                                {lastRunTime}
                              </div>
                            </div>
                          )}
                        </div>
                        <div className="justify-left flex font-normal text-muted-foreground">
                          <div>Duration:</div>
                          <div className="ml-1 text-status-blue">
                            {validationStatus?.data.duration}
                          </div>
                        </div>
                      </div>
                    )
                  }
                  side="bottom"
                >
                  <Button
                    onClick={() => {
                      if (buildStatus === BuildStatus.BUILDING || isBuilding)
                        return;
                      setValidationStatus(null);
                      buildFlow({ stopNodeId: data.id });
                    }}
                    variant="secondary"
                    className={"group h-9 px-1.5"}
                  >
                    <div
                      data-testid={
                        `button_run_` + data?.node?.display_name.toLowerCase()
                      }
                    >
                      {renderIconStatus()}
                    </div>
                  </Button>
                </ShadTooltip>
              </>
            )}
          </div>
        </div>

        {showNode && (
          <div
            className={
              showNode
                ? data.node?.description === "" && !nameEditable
                  ? "pb-5"
                  : "py-5"
                : ""
            }
          >
            <div className="generic-node-desc">
              {showNode && nameEditable && inputDescription ? (
                <Textarea
                  autoFocus
                  onBlur={() => {
                    setInputDescription(false);
                    setInputName(false);
                    setNodeDescription(nodeDescription);
                    setNode(data.id, (old) => ({
                      ...old,
                      data: {
                        ...old.data,
                        node: {
                          ...old.data.node,
                          description: nodeDescription,
                        },
                      },
                    }));
                  }}
                  value={nodeDescription}
                  onChange={(e) => setNodeDescription(e.target.value)}
                  onKeyDown={(e) => {
                    handleKeyDown(e, nodeDescription, "");
                    if (
                      e.key === "Enter" &&
                      e.shiftKey === false &&
                      e.ctrlKey === false &&
                      e.altKey === false
                    ) {
                      setInputDescription(false);
                      setNodeDescription(nodeDescription);
                      setNode(data.id, (old) => ({
                        ...old,
                        data: {
                          ...old.data,
                          node: {
                            ...old.data.node,
                            description: nodeDescription,
                          },
                        },
                      }));
                    }
                  }}
                />
              ) : (
                <div
                  className={cn(
                    "generic-node-desc-text cursor-text truncate-multiline word-break-break-word",
                    (data.node?.description === "" ||
                      !data.node?.description) &&
                      nameEditable
                      ? "font-light italic"
                      : ""
                  )}
                  onClick={(e) => {
                    setInputDescription(true);
                    takeSnapshot();
                  }}
                >
                  {(data.node?.description === "" || !data.node?.description) &&
                  nameEditable
                    ? "Double Click to Edit Description"
                    : data.node?.description}
                </div>
              )}
            </div>
            <>
              {Object.keys(data.node!.template)
                .filter((templateField) => templateField.charAt(0) !== "_")
                .sort((a, b) => sortFields(a, b, data.node?.field_order ?? []))
                .map((templateField: string, idx) => (
                  <div key={idx}>
                    {data.node!.template[templateField].show &&
                    !data.node!.template[templateField].advanced ? (
                      <ParameterComponent
                        index={idx.toString()}
                        key={scapedJSONStringfy({
                          inputTypes:
                            data.node!.template[templateField].input_types,
                          type: data.node!.template[templateField].type,
                          id: data.id,
                          fieldName: templateField,
                          proxy: data.node!.template[templateField].proxy,
                        })}
                        data={data}
                        color={
                          data.node?.template[templateField].input_types &&
                          data.node?.template[templateField].input_types!
                            .length > 0
                            ? nodeColors[
                                data.node?.template[templateField].input_types![
                                  data.node?.template[templateField]
                                    .input_types!.length - 1
                                ]
                              ] ??
                              nodeColors[
                                types[
                                  data.node?.template[templateField]
                                    .input_types![
                                    data.node?.template[templateField]
                                      .input_types!.length - 1
                                  ]
                                ]
                              ]
                            : nodeColors[
                                data.node?.template[templateField].type!
                              ] ??
                              nodeColors[
                                types[data.node?.template[templateField].type!]
                              ] ??
                              nodeColors.unknown
                        }
                        title={getFieldTitle(
                          data.node?.template!,
                          templateField
                        )}
                        info={data.node?.template[templateField].info}
                        name={templateField}
                        tooltipTitle={
                          data.node?.template[templateField].input_types?.join(
                            "\n"
                          ) ?? data.node?.template[templateField].type
                        }
                        required={data.node!.template[templateField].required}
                        id={{
                          inputTypes:
                            data.node!.template[templateField].input_types,
                          type: data.node!.template[templateField].type,
                          id: data.id,
                          fieldName: templateField,
                        }}
                        left={true}
                        type={data.node?.template[templateField].type}
                        optionalHandle={
                          data.node?.template[templateField].input_types
                        }
                        proxy={data.node?.template[templateField].proxy}
                        showNode={showNode}
                      />
                    ) : (
                      <></>
                    )}
                  </div>
                ))}
              <div
                className={classNames(
                  Object.keys(data.node!.template).length < 1 ? "hidden" : "",
                  "flex-max-width justify-center"
                )}
              >
                {" "}
              </div>
              {data.node!.base_classes.length > 0 && (
                <ParameterComponent
                  key={scapedJSONStringfy({
                    baseClasses: data.node!.base_classes,
                    id: data.id,
                    dataType: data.type,
                  })}
                  data={data}
                  color={
                    (data.node?.output_types &&
                    data.node.output_types.length > 0
                      ? nodeColors[data.node.output_types[0]] ??
                        nodeColors[types[data.node.output_types[0]]]
                      : nodeColors[types[data.type]]) ?? nodeColors.unknown
                  }
                  title={
                    data.node?.output_types && data.node.output_types.length > 0
                      ? data.node.output_types.join(" | ")
                      : data.type
                  }
                  tooltipTitle={data.node?.base_classes.join("\n")}
                  id={{
                    baseClasses: data.node!.base_classes,
                    id: data.id,
                    dataType: data.type,
                  }}
                  type={data.node?.base_classes.join("|")}
                  left={false}
                  showNode={showNode}
                />
              )}
            </>
          </div>
        )}
      </div>
    </>
  );
}<|MERGE_RESOLUTION|>--- conflicted
+++ resolved
@@ -1,10 +1,4 @@
-<<<<<<< HEAD
 import { useEffect, useMemo, useState } from "react";
-=======
-import emojiRegex from "emoji-regex";
-import { cloneDeep } from "lodash";
-import { useCallback, useEffect, useMemo, useState } from "react";
->>>>>>> 878c5a76
 import { NodeToolbar, useUpdateNodeInternals } from "reactflow";
 import IconComponent from "../../components/genericIconComponent";
 import InputComponent from "../../components/inputComponent";
@@ -120,7 +114,7 @@
     selected: boolean,
     showNode: boolean,
     buildStatus: BuildStatus | undefined,
-    validationStatus: validationStatusType | null
+    validationStatus: VertexBuildTypeAPI | null
   ) => {
     const specificClassFromBuildStatus = getSpecificClassFromBuildStatus(
       buildStatus,
