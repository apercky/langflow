import { useContext } from "react";
import { FaDiscord, FaGithub, FaTwitter } from "react-icons/fa";
import { Link, useLocation, useNavigate } from "react-router-dom";
import AlertDropdown from "../../alerts/alertDropDown";
import { USER_PROJECTS_HEADER } from "../../constants/constants";
import { alertContext } from "../../contexts/alertContext";
import { AuthContext } from "../../contexts/authContext";
import { darkContext } from "../../contexts/darkContext";
import { TabsContext } from "../../contexts/tabsContext";
import { gradients } from "../../utils/styleUtils";
import IconComponent from "../genericIconComponent";
import { Button } from "../ui/button";
import {
  DropdownMenu,
  DropdownMenuContent,
  DropdownMenuItem,
  DropdownMenuLabel,
  DropdownMenuSeparator,
  DropdownMenuTrigger,
} from "../ui/dropdown-menu";
import { Separator } from "../ui/separator";
import MenuBar from "./components/menuBar";

export default function Header(): JSX.Element {
  const { flows, tabId } = useContext(TabsContext);
  const { dark, setDark } = useContext(darkContext);
  const { notificationCenter } = useContext(alertContext);
  const location = useLocation();
  const { logout, autoLogin, isAdmin, userData } = useContext(AuthContext);
  const { stars, gradientIndex } = useContext(darkContext);
  const navigate = useNavigate();

  return (
    <div className="header-arrangement">
      <div className="header-start-display">
        <Link to="/">
          <span className="ml-4 text-2xl">⛓️</span>
        </Link>

        {flows.findIndex((f) => tabId === f.id) !== -1 && tabId !== "" && (
          <MenuBar flows={flows} tabId={tabId} />
        )}
<<<<<<< HEAD
        {!autoLogin && location.pathname !== `/flow/${tabId}` && (
          <a
            onClick={() => {
              logout();
              navigate("/login");
            }}
            className="mx-5 cursor-pointer text-sm font-medium text-muted-foreground transition-colors hover:text-primary"
          >
            Sign out
          </a>
        )}

        {location.pathname === "/admin" && (
          <a
            onClick={() => {
              navigate("/");
            }}
            className="cursor-pointer text-sm font-medium text-muted-foreground transition-colors hover:text-primary"
          >
            Home
          </a>
        )}

        {isAdmin &&
          !autoLogin &&
          location.pathname !== "/admin" &&
          location.pathname !== `/flow/${tabId}` && (
            <a
              className="cursor-pointer text-sm font-medium text-muted-foreground transition-colors hover:text-primary"
              onClick={() => navigate("/admin")}
            >
              Admin page
            </a>
          )}
=======
>>>>>>> f44b0e33
      </div>
      <div className="round-button-div">
        <Link to="/">
          <Button
            className="gap-2"
            variant={location.pathname === "/" ? "primary" : "secondary"}
            size="sm"
          >
            <IconComponent name="Home" className="h-4 w-4" />
            <div className="flex-1">{USER_PROJECTS_HEADER}</div>
          </Button>
        </Link>
        <Link to="/community">
          <Button
            className="gap-2"
            variant={
              location.pathname === "/community" ? "primary" : "secondary"
            }
            size="sm"
          >
            <IconComponent name="Users2" className="h-4 w-4" />
            <div className="flex-1">Community Examples</div>
          </Button>
        </Link>
      </div>
      <div className="header-end-division">
        <div className="header-end-display">
          <a
            href="https://github.com/logspace-ai/langflow"
            target="_blank"
            rel="noreferrer"
            className="header-github-link"
          >
            <FaGithub className="mr-2 h-5 w-5" />
            Star
            <div className="header-github-display">{stars}</div>
          </a>
          <a
            href="https://twitter.com/logspace_ai"
            target="_blank"
            rel="noreferrer"
            className="text-muted-foreground"
          >
            <FaTwitter className="side-bar-button-size" />
          </a>
          <a
            href="https://discord.gg/EqksyE2EX9"
            target="_blank"
            rel="noreferrer"
            className="text-muted-foreground"
          >
            <FaDiscord className="side-bar-button-size" />
          </a>

          <Separator orientation="vertical" />
          <button
            className="extra-side-bar-save-disable"
            onClick={() => {
              setDark(!dark);
            }}
          >
            {dark ? (
              <IconComponent name="SunIcon" className="side-bar-button-size" />
            ) : (
              <IconComponent name="MoonIcon" className="side-bar-button-size" />
            )}
          </button>
          <AlertDropdown>
            <div className="extra-side-bar-save-disable relative">
              {notificationCenter && (
                <div className="header-notifications"></div>
              )}
              <IconComponent
                name="Bell"
                className="side-bar-button-size"
                aria-hidden="true"
              />
            </div>
          </AlertDropdown>
          {!autoLogin && (
            <button
              onClick={() => {
                navigate("/account/api-keys");
              }}
            >
              <IconComponent
                name="Key"
                className="side-bar-button-size text-muted-foreground hover:text-accent-foreground"
              />
            </button>
          )}
          {!autoLogin && (
            <>
              <Separator orientation="vertical" />
              <DropdownMenu>
                <DropdownMenuTrigger asChild>
                  <button
                    className={
                      "h-7 w-7 rounded-full focus-visible:outline-0 " +
                      gradients[
                        gradientIndex
                      ]
                    }
                  />
                </DropdownMenuTrigger>
                <DropdownMenuContent>
                  <DropdownMenuLabel>My Account</DropdownMenuLabel>
                  <DropdownMenuSeparator />
                  {isAdmin && (
                    <DropdownMenuItem
                      className="cursor-pointer"
                      onClick={() => navigate("/admin")}
                    >
                      Admin Page
                    </DropdownMenuItem>
                  )}
                  <DropdownMenuItem
                    className="cursor-pointer"
                    onClick={() => {
                      logout();
                      navigate("/login");
                    }}
                  >
                    Sign Out
                  </DropdownMenuItem>
                </DropdownMenuContent>
              </DropdownMenu>
            </>
          )}
        </div>
      </div>
    </div>
  );
}<|MERGE_RESOLUTION|>--- conflicted
+++ resolved
@@ -40,43 +40,6 @@
         {flows.findIndex((f) => tabId === f.id) !== -1 && tabId !== "" && (
           <MenuBar flows={flows} tabId={tabId} />
         )}
-<<<<<<< HEAD
-        {!autoLogin && location.pathname !== `/flow/${tabId}` && (
-          <a
-            onClick={() => {
-              logout();
-              navigate("/login");
-            }}
-            className="mx-5 cursor-pointer text-sm font-medium text-muted-foreground transition-colors hover:text-primary"
-          >
-            Sign out
-          </a>
-        )}
-
-        {location.pathname === "/admin" && (
-          <a
-            onClick={() => {
-              navigate("/");
-            }}
-            className="cursor-pointer text-sm font-medium text-muted-foreground transition-colors hover:text-primary"
-          >
-            Home
-          </a>
-        )}
-
-        {isAdmin &&
-          !autoLogin &&
-          location.pathname !== "/admin" &&
-          location.pathname !== `/flow/${tabId}` && (
-            <a
-              className="cursor-pointer text-sm font-medium text-muted-foreground transition-colors hover:text-primary"
-              onClick={() => navigate("/admin")}
-            >
-              Admin page
-            </a>
-          )}
-=======
->>>>>>> f44b0e33
       </div>
       <div className="round-button-div">
         <Link to="/">
