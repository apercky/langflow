import { useEffect } from "react";
import { deleteGlobalVariable } from "../../controllers/API";
import DeleteConfirmationModal from "../../modals/DeleteConfirmationModal";
import useAlertStore from "../../stores/alertStore";
import { useGlobalVariablesStore } from "../../stores/globalVariables";
import { InputGlobalComponentType } from "../../types/components";
import { cn } from "../../utils/utils";
import AddNewVariableButton from "../addNewVariableButtonComponent/addNewVariableButton";
import ForwardedIconComponent from "../genericIconComponent";
import InputComponent from "../inputComponent";
import { CommandItem } from "../ui/command";

export default function InputGlobalComponent({
  disabled,
  onChange,
  setDb,
  name,
  data,
  editNode = false,
}: InputGlobalComponentType): JSX.Element {
  const globalVariablesEntries = useGlobalVariablesStore(
    (state) => state.globalVariablesEntries
  );

  const getVariableId = useGlobalVariablesStore((state) => state.getVariableId);
  const unavaliableFields = useGlobalVariablesStore((state) => state.unavaliableFields);
  const removeGlobalVariable = useGlobalVariablesStore(
    (state) => state.removeGlobalVariable
  );
  const setErrorData = useAlertStore((state) => state.setErrorData);

  useEffect(() => {
    if (data.node?.template[name])
      if (
        !globalVariablesEntries.includes(data.node?.template[name].value) &&
        data.node?.template[name].load_from_db
      ) {
        onChange("");
        setDb(false);
      }
  }, [globalVariablesEntries]);

<<<<<<< HEAD
  async function handleDelete(key: string) {
=======
  useEffect(() => {
    if (!data.node?.template[name].value && data.node?.template[name].display_name) {
      if(unavaliableFields[data.node?.template[name].display_name!]){
        setDb(true);
        onChange(unavaliableFields[data.node?.template[name].display_name!]);
      }
    }
  },[unavaliableFields]);

  function handleDelete(key: string) {
>>>>>>> 6261c71e
    const id = getVariableId(key);
    if (id !== undefined) {
      await deleteGlobalVariable(id)
        .then(() => {
          removeGlobalVariable(key);
          if (
            data?.node?.template[name].value === key &&
            data?.node?.template[name].load_from_db
          ) {
            onChange("");
            setDb(false);
          }
        })
        .catch(() => {
          setErrorData({
            title: "Error deleting variable",
            list: [cn("ID not found for variable: ", key)],
          });
        });
    } else {
      setErrorData({
        title: "Error deleting variable",
        list: [cn("ID not found for variable: ", key)],
      });
    }
  }
  return (
    <InputComponent
      id={"input-" + name}
      editNode={editNode}
      disabled={disabled}
      password={data.node?.template[name].password ?? false}
      value={data.node?.template[name].value ?? ""}
      options={globalVariablesEntries}
      optionsPlaceholder={"Global Variables"}
      optionsIcon="Globe"
      optionsButton={
        <AddNewVariableButton>
          <CommandItem value="doNotFilter-addNewVariable">
            <ForwardedIconComponent
              name="Plus"
              className={cn("mr-2 h-4 w-4 text-primary")}
              aria-hidden="true"
            />
            <span>Add New Variable</span>
          </CommandItem>
        </AddNewVariableButton>
      }
      optionButton={(option) => (
        <DeleteConfirmationModal
          onConfirm={(e) => {
            e.stopPropagation();
            e.preventDefault();
            handleDelete(option);
          }}
          description={'variable "' + option + '"'}
          asChild
        >
          <button
            onClick={(e) => {
              e.stopPropagation();
            }}
            className="pr-1"
          >
            <ForwardedIconComponent
              name="Trash2"
              className={cn(
                "h-4 w-4 text-primary opacity-0 hover:text-status-red group-hover:opacity-100"
              )}
              aria-hidden="true"
            />
          </button>
        </DeleteConfirmationModal>
      )}
      selectedOption={
        data?.node?.template[name].load_from_db ?? false
          ? data?.node?.template[name].value
          : ""
      }
      setSelectedOption={(value) => {
        onChange(value);
        setDb(value !== "" ? true : false);
      }}
      onChange={(value) => {
        onChange(value);
        setDb(false);
      }}
    />
  );
}<|MERGE_RESOLUTION|>--- conflicted
+++ resolved
@@ -23,7 +23,9 @@
   );
 
   const getVariableId = useGlobalVariablesStore((state) => state.getVariableId);
-  const unavaliableFields = useGlobalVariablesStore((state) => state.unavaliableFields);
+  const unavaliableFields = useGlobalVariablesStore(
+    (state) => state.unavaliableFields
+  );
   const removeGlobalVariable = useGlobalVariablesStore(
     (state) => state.removeGlobalVariable
   );
@@ -40,20 +42,19 @@
       }
   }, [globalVariablesEntries]);
 
-<<<<<<< HEAD
-  async function handleDelete(key: string) {
-=======
   useEffect(() => {
-    if (!data.node?.template[name].value && data.node?.template[name].display_name) {
-      if(unavaliableFields[data.node?.template[name].display_name!]){
+    if (
+      !data.node?.template[name].value &&
+      data.node?.template[name].display_name
+    ) {
+      if (unavaliableFields[data.node?.template[name].display_name!]) {
         setDb(true);
         onChange(unavaliableFields[data.node?.template[name].display_name!]);
       }
     }
-  },[unavaliableFields]);
+  }, [unavaliableFields]);
 
-  function handleDelete(key: string) {
->>>>>>> 6261c71e
+  async function handleDelete(key: string) {
     const id = getVariableId(key);
     if (id !== undefined) {
       await deleteGlobalVariable(id)
