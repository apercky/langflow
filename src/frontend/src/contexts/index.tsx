import { ReactNode } from "react";
import { BrowserRouter } from "react-router-dom";
import { ReactFlowProvider } from "reactflow";
import { TooltipProvider } from "../components/ui/tooltip";
import { ApiInterceptor } from "../controllers/API/api";
import { SSEProvider } from "./SSEContext";
import { AlertProvider } from "./alertContext";
import { AuthProvider } from "./authContext";
import { DarkProvider } from "./darkContext";
import { TabsProvider } from "./flowsContext";
import { LocationProvider } from "./locationContext";
<<<<<<< HEAD
import { StoreProvider } from "./storeContext";
import { TabsProvider } from "./tabsContext";
=======
>>>>>>> 34131000
import { TypesProvider } from "./typesContext";
import { UndoRedoProvider } from "./undoRedoContext";

export default function ContextWrapper({ children }: { children: ReactNode }) {
  //element to wrap all context
  return (
    <>
      <BrowserRouter>
        <AlertProvider>
          <AuthProvider>
            <TooltipProvider>
              <ReactFlowProvider>
                <DarkProvider>
                  <TypesProvider>
                    <LocationProvider>
                      <ApiInterceptor />
                      <SSEProvider>
                        <TabsProvider>
                          <UndoRedoProvider>
                            <StoreProvider>{children}</StoreProvider>
                          </UndoRedoProvider>
                        </TabsProvider>
                      </SSEProvider>
                    </LocationProvider>
                  </TypesProvider>
                </DarkProvider>
              </ReactFlowProvider>
            </TooltipProvider>
          </AuthProvider>
        </AlertProvider>
      </BrowserRouter>
    </>
  );
}<|MERGE_RESOLUTION|>--- conflicted
+++ resolved
@@ -7,13 +7,10 @@
 import { AlertProvider } from "./alertContext";
 import { AuthProvider } from "./authContext";
 import { DarkProvider } from "./darkContext";
-import { TabsProvider } from "./flowsContext";
+import { FlowsProvider } from "./flowsContext";
 import { LocationProvider } from "./locationContext";
-<<<<<<< HEAD
 import { StoreProvider } from "./storeContext";
-import { TabsProvider } from "./tabsContext";
-=======
->>>>>>> 34131000
+
 import { TypesProvider } from "./typesContext";
 import { UndoRedoProvider } from "./undoRedoContext";
 
@@ -31,11 +28,11 @@
                     <LocationProvider>
                       <ApiInterceptor />
                       <SSEProvider>
-                        <TabsProvider>
+                        <FlowsProvider>
                           <UndoRedoProvider>
                             <StoreProvider>{children}</StoreProvider>
                           </UndoRedoProvider>
-                        </TabsProvider>
+                        </FlowsProvider>
                       </SSEProvider>
                     </LocationProvider>
                   </TypesProvider>
