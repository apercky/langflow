import { ColDef, ColGroupDef } from "ag-grid-community";
import clsx, { ClassValue } from "clsx";
import { twMerge } from "tailwind-merge";
import TableAutoCellRender from "../components/tableComponent/components/tableAutoCellRender";
import { MESSAGES_TABLE_ORDER, MODAL_CLASSES } from "../constants/constants";
import { APIDataType, InputFieldType } from "../types/api";
import {
  groupedObjType,
  nodeGroupedObjType,
  tweakType,
} from "../types/components";
import { NodeType } from "../types/flow";
import { FlowState } from "../types/tabs";

export function classNames(...classes: Array<string>): string {
  return classes.filter(Boolean).join(" ");
}

export function cn(...inputs: ClassValue[]): string {
  return twMerge(clsx(inputs));
}

export function toNormalCase(str: string): string {
  let result = str
    .split("_")
    .map((word, index) => {
      if (index === 0) {
        return word[0].toUpperCase() + word.slice(1).toLowerCase();
      }
      return word.toLowerCase();
    })
    .join(" ");

  return result
    .split("-")
    .map((word, index) => {
      if (index === 0) {
        return word[0].toUpperCase() + word.slice(1).toLowerCase();
      }
      return word.toLowerCase();
    })
    .join(" ");
}

export function normalCaseToSnakeCase(str: string): string {
  return str
    .split(" ")
    .map((word, index) => {
      if (index === 0) {
        return word[0].toUpperCase() + word.slice(1).toLowerCase();
      }
      return word.toLowerCase();
    })
    .join("_");
}

export function toTitleCase(
  str: string | undefined,
  isNodeField?: boolean,
): string {
  if (!str) return "";
  let result = str
    .split("_")
    .map((word, index) => {
      if (isNodeField) return word;
      if (index === 0) {
        return checkUpperWords(
          word[0].toUpperCase() + word.slice(1).toLowerCase(),
        );
      }
      return checkUpperWords(word.toLowerCase());
    })
    .join(" ");

  return result
    .split("-")
    .map((word, index) => {
      if (isNodeField) return word;
      if (index === 0) {
        return checkUpperWords(
          word[0].toUpperCase() + word.slice(1).toLowerCase(),
        );
      }
      return checkUpperWords(word.toLowerCase());
    })
    .join(" ");
}

export const upperCaseWords: string[] = ["llm", "uri"];
export function checkUpperWords(str: string): string {
  const words = str.split(" ").map((word) => {
    return upperCaseWords.includes(word.toLowerCase())
      ? word.toUpperCase()
      : word[0].toUpperCase() + word.slice(1).toLowerCase();
  });

  return words.join(" ");
}

export function buildInputs(): string {
  return '{"input_value": "message"}';
}

export function getRandomKeyByssmm(): string {
  const now = new Date();
  const seconds = String(now.getSeconds()).padStart(2, "0");
  const milliseconds = String(now.getMilliseconds()).padStart(3, "0");
  return seconds + milliseconds + Math.abs(Math.floor(Math.random() * 10001));
}

export function buildTweakObject(tweak: tweakType) {
  tweak.forEach((el) => {
    Object.keys(el).forEach((key) => {
      for (let kp in el[key]) {
        try {
          el[key][kp] = JSON.parse(el[key][kp]);
        } catch {}
      }
    });
  });
  const tweakString = JSON.stringify(tweak.at(-1), null, 2);
  return tweakString;
}

/**
 * Function to get Chat Input Field
 * @param {FlowsState} tabsState - The current tabs state.
 * @returns {string} - The chat input field
 */
export function getChatInputField(flowState?: FlowState) {
  let chat_input_field = "text";

  if (flowState && flowState.input_keys) {
    chat_input_field = Object.keys(flowState.input_keys!)[0];
  }
  return chat_input_field;
}

export function getOutputIds(flow) {
  const nodes = flow.data!.nodes;

  const arrayOfOutputs = nodes.reduce((acc: string[], node) => {
    if (node.data.type.toLowerCase().includes("output")) {
      acc.push(node.id);
    }
    return acc;
  }, []);

  const arrayOfOutputsJoin = arrayOfOutputs
    .map((output) => `"${output}"`)
    .join(", ");

  return arrayOfOutputsJoin;
}

export function truncateLongId(id: string): string {
  let [componentName, newId] = id.split("-");
  if (componentName.length > 15) {
    componentName = componentName.slice(0, 15);
    componentName += "...";
    return componentName + "-" + newId;
  }
  return id;
}

export function extractIdFromLongId(id: string): string {
  let [_, newId] = id.split("-");
  return newId;
}

export function truncateDisplayName(name: string): string {
  if (name.length > 15) {
    name = name.slice(0, 15);
    name += "...";
  }
  return name;
}

export function checkLocalStorageKey(key: string): boolean {
  return localStorage.getItem(key) !== null;
}

export function IncrementObjectKey(
  object: object,
  key: string,
): { newKey: string; increment: number } {
  let count = 1;
  const type = removeCountFromString(key);
  let newKey = type + " " + `(${count})`;
  while (object[newKey]) {
    count++;
    newKey = type + " " + `(${count})`;
  }
  return { newKey, increment: count };
}

export function removeCountFromString(input: string): string {
  // Define a regex pattern to match the count in parentheses
  const pattern = /\s*\(\w+\)\s*$/;

  // Use the `replace` method to remove the matched pattern
  const result = input.replace(pattern, "");

  return result.trim(); // Trim any leading/trailing spaces
}

export function extractTypeFromLongId(id: string): string {
  let [newId, _] = id.split("-");
  return newId;
}

export function createRandomKey(key: string, uid: string): string {
  return removeCountFromString(key) + ` (${uid})`;
}

export function groupByFamily(
  data: APIDataType,
  baseClasses: string,
  left: boolean,
  flow?: NodeType[],
): groupedObjType[] {
  const baseClassesSet = new Set(baseClasses.split("\n"));
  let arrOfPossibleInputs: Array<{
    category: string;
    nodes: nodeGroupedObjType[];
    full: boolean;
    display_name?: string;
  }> = [];
  let arrOfPossibleOutputs: Array<{
    category: string;
    nodes: nodeGroupedObjType[];
    full: boolean;
    display_name?: string;
  }> = [];
  let checkedNodes = new Map();
  const excludeTypes = new Set(["bool", "float", "code", "file", "int"]);

  const checkBaseClass = (template: InputFieldType) => {
    return (
      template?.type &&
      template?.show &&
      ((!excludeTypes.has(template.type) &&
        baseClassesSet.has(template.type)) ||
        (template?.input_types &&
          template?.input_types.some((inputType) =>
            baseClassesSet.has(inputType),
          )))
    );
  };

  if (flow) {
    // se existir o flow
    for (const node of flow) {
      // para cada node do flow
      if (node!.data!.node!.flow || !node!.data!.node!.template) break; // não faz nada se o node for um group
      const nodeData = node.data;

      const foundNode = checkedNodes.get(nodeData.type); // verifica se o tipo do node já foi checado
      checkedNodes.set(nodeData.type, {
        hasBaseClassInTemplate:
          foundNode?.hasBaseClassInTemplate ||
          Object.values(nodeData.node!.template).some(checkBaseClass),
        hasBaseClassInBaseClasses:
          foundNode?.hasBaseClassInBaseClasses ||
<<<<<<< HEAD
          nodeData.node!.base_classes?.some((baseClass) =>
=======
          nodeData.node!.base_classes.some((baseClass) =>
>>>>>>> f520e0bf
            baseClassesSet.has(baseClass),
          ), //seta como anterior ou verifica se o node tem base class
        displayName: nodeData.node?.display_name,
      });
    }
  }

  for (const [d, nodes] of Object.entries(data)) {
    let tempInputs: nodeGroupedObjType[] = [],
      tempOutputs: nodeGroupedObjType[] = [];

    for (const [n, node] of Object.entries(nodes!)) {
      let foundNode = checkedNodes.get(n);

      if (!foundNode) {
        foundNode = {
          hasBaseClassInTemplate: Object.values(node!.template).some(
            checkBaseClass,
          ),
          hasBaseClassInBaseClasses: node!.base_classes?.some((baseClass) =>
            baseClassesSet.has(baseClass),
          ),
          displayName: node?.display_name,
        };
      }

      if (foundNode.hasBaseClassInTemplate)
        tempInputs.push({ node: n, displayName: foundNode.displayName });
      if (foundNode.hasBaseClassInBaseClasses)
        tempOutputs.push({ node: n, displayName: foundNode.displayName });
    }

    const totalNodes = Object.keys(nodes!).length;

    if (tempInputs.length)
      arrOfPossibleInputs.push({
        category: d,
        nodes: tempInputs,
        full: tempInputs.length === totalNodes,
      });
    if (tempOutputs.length)
      arrOfPossibleOutputs.push({
        category: d,
        nodes: tempOutputs,
        full: tempOutputs.length === totalNodes,
      });
  }

  return left
    ? arrOfPossibleOutputs.map((output) => ({
        family: output.category,
        type: output.full
          ? ""
          : output.nodes.map((item) => item.node).join(", "),
        display_name: "",
      }))
    : arrOfPossibleInputs.map((input) => ({
        family: input.category,
        type: input.full ? "" : input.nodes.map((item) => item.node).join(", "),
        display_name: input.nodes.map((item) => item.displayName).join(", "),
      }));
}

// this function is used to get the set of keys from an object
export function getSetFromObject(obj: object, key?: string): Set<string> {
  const set = new Set<string>();
  if (key) {
    for (const objKey in obj) {
      set.add(obj[objKey][key]);
    }
  } else {
    for (const key in obj) {
      set.add(key);
    }
  }
  return set;
}

export function freezeObject(obj: any) {
  if (!obj) return obj;
  return JSON.parse(JSON.stringify(obj));
}
export function isTimeStampString(str: string): boolean {
  const timestampRegexA = /^\d{4}-\d{2}-\d{2}T\d{2}:\d{2}:\d{2}(\.\d{3}Z)?$/;
  const timestampRegexB = /^\d{4}-\d{2}-\d{2}T\d{2}:\d{2}:\d{2}(\.\d{6})?$/;

  return timestampRegexA.test(str) || timestampRegexB.test(str);
}

export function extractColumnsFromRows(
  rows: object[],
  mode: "intersection" | "union",
  excludeColumns?: Array<string>,
): (ColDef<any> | ColGroupDef<any>)[] {
  let columnsKeys: { [key: string]: ColDef<any> | ColGroupDef<any> } = {};
  if (rows.length === 0) {
    return [];
  }
  function intersection() {
    for (const key in rows[0]) {
      columnsKeys[key] = {
        headerName: toTitleCase(key),
        field: key,
        cellRenderer: TableAutoCellRender,
        filter: true,
      };
    }
    for (const row of rows) {
      for (const key in columnsKeys) {
        if (!row[key]) {
          delete columnsKeys[key];
        }
      }
    }
  }
  function union() {
    for (const row of rows) {
      for (const key in row) {
        columnsKeys[key] = {
          headerName: toTitleCase(key),
          field: key,
          filter: true,
          cellRenderer: TableAutoCellRender,
          suppressAutoSize: true,
          tooltipField: key,
        };
      }
    }
  }

  if (mode === "intersection") {
    intersection();
  } else {
    union();
  }

  if (excludeColumns) {
    for (const key of excludeColumns) {
      delete columnsKeys[key];
    }
  }

  return Object.values(columnsKeys);
}

export function isThereModal(): boolean {
  const modal = document.body.getElementsByClassName(MODAL_CLASSES);
  return modal.length > 0;
}

export function messagesSorter(a: any, b: any) {
  const indexA = MESSAGES_TABLE_ORDER.indexOf(a.field);
  const indexB = MESSAGES_TABLE_ORDER.indexOf(b.field);

  // If the field is not in the MESSAGES_TABLE_ORDER, we can place it at the end.
  const orderA = indexA === -1 ? MESSAGES_TABLE_ORDER.length : indexA;
  const orderB = indexB === -1 ? MESSAGES_TABLE_ORDER.length : indexB;

  return orderA - orderB;
}<|MERGE_RESOLUTION|>--- conflicted
+++ resolved
@@ -56,7 +56,7 @@
 
 export function toTitleCase(
   str: string | undefined,
-  isNodeField?: boolean,
+  isNodeField?: boolean
 ): string {
   if (!str) return "";
   let result = str
@@ -65,7 +65,7 @@
       if (isNodeField) return word;
       if (index === 0) {
         return checkUpperWords(
-          word[0].toUpperCase() + word.slice(1).toLowerCase(),
+          word[0].toUpperCase() + word.slice(1).toLowerCase()
         );
       }
       return checkUpperWords(word.toLowerCase());
@@ -78,7 +78,7 @@
       if (isNodeField) return word;
       if (index === 0) {
         return checkUpperWords(
-          word[0].toUpperCase() + word.slice(1).toLowerCase(),
+          word[0].toUpperCase() + word.slice(1).toLowerCase()
         );
       }
       return checkUpperWords(word.toLowerCase());
@@ -182,7 +182,7 @@
 
 export function IncrementObjectKey(
   object: object,
-  key: string,
+  key: string
 ): { newKey: string; increment: number } {
   let count = 1;
   const type = removeCountFromString(key);
@@ -217,7 +217,7 @@
   data: APIDataType,
   baseClasses: string,
   left: boolean,
-  flow?: NodeType[],
+  flow?: NodeType[]
 ): groupedObjType[] {
   const baseClassesSet = new Set(baseClasses.split("\n"));
   let arrOfPossibleInputs: Array<{
@@ -243,7 +243,7 @@
         baseClassesSet.has(template.type)) ||
         (template?.input_types &&
           template?.input_types.some((inputType) =>
-            baseClassesSet.has(inputType),
+            baseClassesSet.has(inputType)
           )))
     );
   };
@@ -262,12 +262,8 @@
           Object.values(nodeData.node!.template).some(checkBaseClass),
         hasBaseClassInBaseClasses:
           foundNode?.hasBaseClassInBaseClasses ||
-<<<<<<< HEAD
           nodeData.node!.base_classes?.some((baseClass) =>
-=======
-          nodeData.node!.base_classes.some((baseClass) =>
->>>>>>> f520e0bf
-            baseClassesSet.has(baseClass),
+            baseClassesSet.has(baseClass)
           ), //seta como anterior ou verifica se o node tem base class
         displayName: nodeData.node?.display_name,
       });
@@ -284,10 +280,10 @@
       if (!foundNode) {
         foundNode = {
           hasBaseClassInTemplate: Object.values(node!.template).some(
-            checkBaseClass,
+            checkBaseClass
           ),
           hasBaseClassInBaseClasses: node!.base_classes?.some((baseClass) =>
-            baseClassesSet.has(baseClass),
+            baseClassesSet.has(baseClass)
           ),
           displayName: node?.display_name,
         };
@@ -359,7 +355,7 @@
 export function extractColumnsFromRows(
   rows: object[],
   mode: "intersection" | "union",
-  excludeColumns?: Array<string>,
+  excludeColumns?: Array<string>
 ): (ColDef<any> | ColGroupDef<any>)[] {
   let columnsKeys: { [key: string]: ColDef<any> | ColGroupDef<any> } = {};
   if (rows.length === 0) {
