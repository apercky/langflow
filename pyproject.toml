[tool.poetry]
name = "langflow"
version = "0.5.6"
description = "A Python package with a built-in web application"
authors = ["Logspace <contact@logspace.ai>"]
maintainers = [
    "Carlos Coelho <carlos@logspace.ai>",
    "Cristhian Zanforlin <cristhian.lousa@gmail.com>",
    "Gabriel Almeida <gabriel@logspace.ai>",
    "Gustavo Schaedler <gustavopoa@gmail.com>",
    "Igor Carvalho <igorr.ackerman@gmail.com>",
    "Lucas Eduoli <lucaseduoli@gmail.com>",
    "Otávio Anovazzi <otavio2204@gmail.com>",
    "Rodrigo Nader <rodrigo@logspace.ai>",
]
repository = "https://github.com/logspace-ai/langflow"
license = "MIT"
readme = "README.md"
keywords = ["nlp", "langchain", "openai", "gpt", "gui"]
packages = [{ include = "langflow", from = "src/backend" }]
include = ["src/backend/langflow/*", "src/backend/langflow/**/*"]
documentation = "https://docs.langflow.org"

[tool.poetry.scripts]
langflow = "langflow.__main__:main"

[tool.poetry.dependencies]


python = ">=3.9,<3.11"
fastapi = "^0.104.0"
uvicorn = "^0.23.0"
beautifulsoup4 = "^4.12.2"
google-search-results = "^2.4.1"
google-api-python-client = "^2.79.0"
typer = "^0.9.0"
gunicorn = "^21.2.0"
<<<<<<< HEAD
langchain = "~0.0.320"
openai = "^1.0.1"
=======
langchain = "~0.0.331"
openai = "^0.27.8"
>>>>>>> 8b40217f
pandas = "2.0.3"
chromadb = "^0.4.0"
huggingface-hub = { version = "^0.16.0", extras = ["inference"] }
rich = "^13.6.0"
llama-cpp-python = { version = "~0.2.0", optional = true }
networkx = "^3.1"
unstructured = "^0.10.0"
pypdf = "^3.17.0"
lxml = "^4.9.2"
pysrt = "^1.1.2"
fake-useragent = "^1.3.0"
docstring-parser = "^0.15"
psycopg2-binary = "^2.9.6"
pyarrow = "^14.0.0"
tiktoken = "~0.5.0"
wikipedia = "^1.4.0"
qdrant-client = "^1.4.0"
websockets = "^10.3"
weaviate-client = "^3.23.0"
jina = "3.15.2"
sentence-transformers = { version = "^2.2.2", optional = true }
ctransformers = { version = "^0.2.10", optional = true }
cohere = "^4.32.0"
python-multipart = "^0.0.6"
# install sqlmodel using https://github.com/honglei/sqlmodel.git
sqlmodel = { git = "https://github.com/honglei/sqlmodel.git", branch = "main" }
faiss-cpu = "^1.7.4"
anthropic = "^0.5.0"
orjson = "3.9.3"
multiprocess = "^0.70.14"
cachetools = "^5.3.1"
types-cachetools = "^5.3.0.5"
platformdirs = "^3.11.0"
pinecone-client = "^2.2.2"
pymongo = "^4.5.0"
supabase = "^2.0.3"
certifi = "^2023.5.7"
google-cloud-aiplatform = "^1.36.0"
psycopg = "^3.1.9"
psycopg-binary = "^3.1.9"
fastavro = "^1.8.0"
<<<<<<< HEAD
langchain-experimental = "^0.0.34"
=======
langchain-experimental = "*"
>>>>>>> 8b40217f
celery = { extras = ["redis"], version = "^5.3.1", optional = true }
redis = { version = "^4.6.0", optional = true }
flower = { version = "^2.0.0", optional = true }
alembic = "^1.12.0"
passlib = "^1.7.4"
bcrypt = "^4.0.1"
python-jose = "^3.3.0"
metaphor-python = "^0.1.11"
pydantic-settings = "^2.0.3"
zep-python = { version = "^1.3.0", allow-prereleases = true }
pywin32 = { version = "^306", markers = "sys_platform == 'win32'" }
loguru = "^0.7.1"
langfuse = "^1.1.1"
pillow = "^10.0.0"
metal-sdk = "^2.4.0"
markupsafe = "^2.1.3"
extract-msg = "^0.45.0"
jq = "^1.6.0"
boto3 = "^1.28.63"
numexpr = "^2.8.6"
qianfan = "0.0.5"

[tool.poetry.group.dev.dependencies]
types-redis = "^4.6.0.5"
black = "^23.10.0"
ipykernel = "^6.21.2"
mypy = "^1.6.1"
ruff = "^0.0.254"
httpx = "*"
pytest = "^7.4.2"
types-requests = "^2.31.0"
requests = "^2.31.0"
pytest-cov = "^4.1.0"
pandas-stubs = "^2.0.0.230412"
types-pillow = "^9.5.0.2"
types-pyyaml = "^6.0.12.8"
types-python-jose = "^3.3.4.8"
types-passlib = "^1.7.7.13"
locust = "^2.16.1"
pytest-mock = "^3.11.1"
pytest-xdist = "^3.3.1"
types-pywin32 = "^306.0.0.4"
types-google-cloud-ndb = "^2.2.0.0"
pytest-sugar = "^0.9.7"


[tool.poetry.extras]
deploy = ["langchain-serve", "celery", "redis", "flower"]
local = ["llama-cpp-python", "sentence-transformers", "ctransformers"]
all = ["deploy", "local"]


[tool.pytest.ini_options]
minversion = "6.0"
addopts = "-ra"
testpaths = ["tests", "integration"]
console_output_style = "progress"
filterwarnings = ["ignore::DeprecationWarning"]
log_cli = true
markers = ["async_test"]


[tool.ruff]
line-length = 120

[build-system]
requires = ["poetry-core"]
build-backend = "poetry.core.masonry.api"<|MERGE_RESOLUTION|>--- conflicted
+++ resolved
@@ -35,13 +35,8 @@
 google-api-python-client = "^2.79.0"
 typer = "^0.9.0"
 gunicorn = "^21.2.0"
-<<<<<<< HEAD
-langchain = "~0.0.320"
-openai = "^1.0.1"
-=======
-langchain = "~0.0.331"
+langchain = "~0.0.327"
 openai = "^0.27.8"
->>>>>>> 8b40217f
 pandas = "2.0.3"
 chromadb = "^0.4.0"
 huggingface-hub = { version = "^0.16.0", extras = ["inference"] }
@@ -83,11 +78,7 @@
 psycopg = "^3.1.9"
 psycopg-binary = "^3.1.9"
 fastavro = "^1.8.0"
-<<<<<<< HEAD
-langchain-experimental = "^0.0.34"
-=======
 langchain-experimental = "*"
->>>>>>> 8b40217f
 celery = { extras = ["redis"], version = "^5.3.1", optional = true }
 redis = { version = "^4.6.0", optional = true }
 flower = { version = "^2.0.0", optional = true }
@@ -100,7 +91,7 @@
 zep-python = { version = "^1.3.0", allow-prereleases = true }
 pywin32 = { version = "^306", markers = "sys_platform == 'win32'" }
 loguru = "^0.7.1"
-langfuse = "^1.1.1"
+langfuse = "^1.1.11"
 pillow = "^10.0.0"
 metal-sdk = "^2.4.0"
 markupsafe = "^2.1.3"
